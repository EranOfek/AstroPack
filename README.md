# AstroPack (a.k.a. MAATv2)
<<<<<<< HEAD
Astronomy, Astrophysics, &amp; Image Processing Software Pacakge

Main Developers: <a href="https://www.weizmann.ac.il/physics/ofek/home">Eran Ofek</a>, Chen Tishler, Yossi Shvartzvald, Amir Sharon, Dan Elhanati, Noam Segev
=======

Astronomy, Astrophysics, &amp; Image Processing Software Pacakge

Main Developers: <a href="https://www.weizmann.ac.il/physics/ofek/home">Eran Ofek</a>, Sasha Krassilchtchikov, Chen Tishler, Yossi Shvartzvald, Amir Sharon, Dan Elhanati, Noam Segev
>>>>>>> dc762098
(Weizmann Institute of Science)

## Installation:
1. git clone <this package>
2. git checkout dev1
3. From matlab: edit manuals.Install, and follow the instructions.

For detailed installtion instruction, see the <a href="https://github.com/EranOfek/AstroPack/wiki/Install">Install wiki page</a>.
  
## Credit:
Please cite:
  1. <a href="https://ui.adsabs.harvard.edu/abs/2014ascl.soft07005O/abstract">Ofek (2014)</a>;
  2. <a href="https://ui.adsabs.harvard.edu/abs/2018PASP..130g5002S/abstract">Soumagnac and Ofek (2018)</a>; );
  3. <a href="https://ui.adsabs.harvard.edu/abs/2019PASP..131e4504O/abstract">Ofek (2019)</a>;
  4. Ofek et al., in prep.

<<<<<<< HEAD
## Getting started and documntation
=======

## Getting started and documentation
>>>>>>> dc762098

See <a href="https://github.com/EranOfek/AstroPack/wiki/Getting-Started">getting started wiki page</a>, or 
from matlab: edit manuals.GettingStarted, and the inspect the content of the manuals package.

Documentation is available in the github <a href="https://github.com/EranOfek/AstroPack/wiki">wiki page</a>, or in matlab, after installtion, in the manuals package.

## Content
A collection of several thousands functions for astronomy, astrophysics, and image processing applications.
<<<<<<< HEAD
=======

>>>>>>> dc762098
The following topics are covered:
### Astronomical Image Processing
### Celestial coordinates
### Celestial mechanics
### Virtual Observatory excess
### Large catalogs and catsHTM
### Statistics
### Telescopes and Optics
### Spectra and filters
### Time series analysis
### Cosmology
### Gravitational lensing
### General utilities



<<<<<<< HEAD



=======
See also <a href="https://github.com/EranOfek/AstroPack/wiki/AstroPack-function-list">List of all functions</a>, and <a href="https://github.com/EranOfek/AstroPack/wiki/Getting-Started">getting started</a>.
For detailed help see the <a href="https://github.com/EranOfek/AstroPack/wiki">AstroPack/MAATv2 wiki page</a>
The following topics are covered:

### Astronomical Image Processing

AstroPack/MAATv2 contains tools for image analysis of astronomical images. The tools includes most of the required functions for image analysis from the <a href="https://github.com/EranOfek/AstroPack/wiki/Dark-and-Flat-calibration">basic calibration of images</a>, source finding, <a href="https://github.com/EranOfek/AstroPack/wiki/Photometry">photometry</a>, astrometry, catalog matching, photometric calibration, light curves, image coaddition, reference image management, image subtraction, and database storage.
The main tools includes a data container class for astronomical images (<a href="https://github.com/EranOfek/AstroPack/wiki/AstroImage">AstroImage</a>). It supports arrays of classes, such that each element of the object contains one image with all its metadata (e.g., <a href="https://github.com/EranOfek/AstroPack/wiki/AstroHeader">header</a>, <a href="https://github.com/EranOfek/AstroPack/wiki/AstroCatalog">catalog</a>, <a href="https://github.com/EranOfek/AstroPack/wiki/AstroPSF">PSF</a>, <a href="https://github.com/EranOfek/AstroPack/wiki/AstroWCS">WCS</a>, background image, variance image, and <a href="https://github.com/EranOfek/AstroPack/wiki/MaskImage">mask image</a>.
The classes provides easy to use arithmatic and logical manipulation of images. In addition low-level and high-level tools are available in several associated packages (e.g., <a href="https://github.com/EranOfek/AstroPack/wiki/imProc">imProc</a>).

### Celestial coordinates

A large number of tools for coordinates calculations, conversion, and manipulation is available (e.g., in the <a href="https://github.com/EranOfek/AstroPack/wiki/celestial">celestial</a> package).
  
### Celestial mechanics

The <a href="https://github.com/EranOfek/AstroPack/wiki/celestial">celestial</a> package also contains large number of tools for solving the Kepler equation, generating low precision and high precision epehmeris, querying the JPL horizons website, <a href="https://github.com/EranOfek/AstroPack/wiki/celestial.map">plotting star maps</a>, and more.

### Large catalogs and catsHTM

AstroPack/MAATv2 supports astronomical catalog access via three channels:
  1. The <a href="https://github.com/EranOfek/AstroPack/wiki/catsHTM">catsHTM</a> class allows for coordinate-based fast access of big astronomical catalags. Currently, over 20 catalogs are available in the catsHTM format. catsHTM is described in <a href="https://ui.adsabs.harvard.edu/abs/2018PASP..130g5002S/abstract">Soumagnac & Ofek 2018</a>.
  2. The <a href="https://github.com/EranOfek/AstroPack/wiki/cats">cats</a> package that can be use to store and access small catalogs (i.e., up to tens of milions of entries).
  3. Web access of catalogs - e.g., VizieR, SDSS, PS1, GALAEX.
  
### Virtual Observatory access
  
  The <a href="">VO</a> package include tools for accessing several astronomical databases and for formatting catalogs.
  
### Telescopes and Optics

  The <a href="">telescope</a> package includes tools for signal-to-noise calculations and speckle images simulations.
  
### Spectra and filters

Tools to analyze astronomical spectra, database of astronomical spectra, and a database of astronomical telescope filters.

### Time series analysis

Tools for time series analysis including periodicity searches, and time delay estimation (e.g., <a href="https://ui.adsabs.harvard.edu/abs/2021MNRAS.506..864S/abstract">Springer & Ofek 2021a</a>, <a href="https://ui.adsabs.harvard.edu/abs/2021MNRAS.508.3166S/abstract">Springer & Ofek 2021b</a>).
  
### Cosmology

Tools for calculating comsological distances and related properties.

### Gravitational lensing

Basic tools for gravitational lensing.

### Statistics

Tools for statistical analysis.

### General utilities

Tools for I/O, WWW access, array and other classes manipulation, and more.

## Changelog

[Here](https://github.com/EranOfek/AstroPack/wiki/New-functions-and-changes-log)
>>>>>>> dc762098
<|MERGE_RESOLUTION|>--- conflicted
+++ resolved
@@ -1,14 +1,8 @@
 # AstroPack (a.k.a. MAATv2)
-<<<<<<< HEAD
-Astronomy, Astrophysics, &amp; Image Processing Software Pacakge
-
-Main Developers: <a href="https://www.weizmann.ac.il/physics/ofek/home">Eran Ofek</a>, Chen Tishler, Yossi Shvartzvald, Amir Sharon, Dan Elhanati, Noam Segev
-=======
 
 Astronomy, Astrophysics, &amp; Image Processing Software Pacakge
 
 Main Developers: <a href="https://www.weizmann.ac.il/physics/ofek/home">Eran Ofek</a>, Sasha Krassilchtchikov, Chen Tishler, Yossi Shvartzvald, Amir Sharon, Dan Elhanati, Noam Segev
->>>>>>> dc762098
 (Weizmann Institute of Science)
 
 ## Installation:
@@ -25,12 +19,8 @@
   3. <a href="https://ui.adsabs.harvard.edu/abs/2019PASP..131e4504O/abstract">Ofek (2019)</a>;
   4. Ofek et al., in prep.
 
-<<<<<<< HEAD
+
 ## Getting started and documntation
-=======
-
-## Getting started and documentation
->>>>>>> dc762098
 
 See <a href="https://github.com/EranOfek/AstroPack/wiki/Getting-Started">getting started wiki page</a>, or 
 from matlab: edit manuals.GettingStarted, and the inspect the content of the manuals package.
@@ -39,10 +29,7 @@
 
 ## Content
 A collection of several thousands functions for astronomy, astrophysics, and image processing applications.
-<<<<<<< HEAD
-=======
 
->>>>>>> dc762098
 The following topics are covered:
 ### Astronomical Image Processing
 ### Celestial coordinates
@@ -58,12 +45,6 @@
 ### General utilities
 
 
-
-<<<<<<< HEAD
-
-
-
-=======
 See also <a href="https://github.com/EranOfek/AstroPack/wiki/AstroPack-function-list">List of all functions</a>, and <a href="https://github.com/EranOfek/AstroPack/wiki/Getting-Started">getting started</a>.
 For detailed help see the <a href="https://github.com/EranOfek/AstroPack/wiki">AstroPack/MAATv2 wiki page</a>
 The following topics are covered:
@@ -123,5 +104,4 @@
 
 ## Changelog
 
-[Here](https://github.com/EranOfek/AstroPack/wiki/New-functions-and-changes-log)
->>>>>>> dc762098
+[Here](https://github.com/EranOfek/AstroPack/wiki/New-functions-and-changes-log)