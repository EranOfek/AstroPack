--- conflicted
+++ resolved
@@ -40,19 +40,6 @@
     end
 
     %--------------------------------------------------------
-<<<<<<< HEAD
-    methods (Sealed)
-        function openMLX(Obj)
-            % added by O.S., opens the MLX of the class, Run by using:
-            % classname.empty.openMLX, or any obj.openMLX
-            cls = class(Obj);
-            f = fullfile('manuals','class',cls);
-            open(f)
-        end
-    end
-=======
->>>>>>> a128a825
-
     methods
         function Obj = Base()
             % Constructor
