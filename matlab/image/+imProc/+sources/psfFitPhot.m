function [ResultObj, Result] = psfFitPhot(Obj, Args)
    % Execute PSF photometry on a list of coordinates and add the results
    %   to the input AstroCatalog.
    % Input  : - An AstroImage object with an optional catalog data with
    %            initial source positions.
    %          * ...,key,val,...
    %            'XY' - A two column matrix of [X,Y] coordimates. If empty,
    %                   then will assume that the X,Y coordinates are
    %                   available in the AstroCatalog in the AStroImage
    %                   object. The column names are defined by the 'ColX', and
    %                   'ColY' arguments.
    %            'PSF' - Either a PSF stamp (matrix), a function_handle
    %                   that generates a PSF stamp, or empty.
    %                   If empty, will take the PSF from the PSFData field
    %                   in the AstroImage. Default is [].
    %            'PSFArgs' - If 'PSF' is a function handle this is a cell
    %                   array of additional arguments to pass to this function.
    %                   Default is {}.
    %            'UpdateCat' - A logical indicating if to add PSF measured quantities
    %                   to the AstroCatalog in the input AstroImage.
    %                   Default is true.
    %
    %            'ColX' - If 'XY' is empty, then these are the column names
    %                   from which to obtain the initial X coordinates for the
    %                   PSF fitting. Default is AstroCatalog.DefNamesX.
    %            'ColY' - Like 'ColX', but for the Y axis.
    %                   Default is AstroCatalog.DefNamesY.
    %            'ColBack' - Like 'ColX', but for the background.
    %                   Default is 'BACK_IM'.
    %            'ColVar' - Like 'ColX', but for the variance.
    %                   Default is 'VAR_IM'.
    %            'ColStd' - Like 'ColX', but for the std of the background.
    %                   If given, this will override 'ColVar'.
    %                   Default is [].
    %            'FitRadius' - PSF fitting radius. Points outside this
    %                   radius will not be used. Default is 3.
    %            'HalfSize' - Default half size for the sources stamps.
    %                   Default is 8.
    %                   If PSF is provided, then this will be set to the
    %                   half PSF size.
    %            'backgroundCubeArgs' - A cell array of additional arguments to
    %                   pass to the 'backgroundCubeArgs' arguments in the
    %                   imUtil.sources.psfPhotCube function.
    %                   Default is {}.
    %
    %            'CreateNewObj' - Create new AstroCatalog object in the
    %                   AstroImage object. Default is false.
    %           
    %            'mexCutout' - mexCutout argument for
    %                   imUtil.cut.image2cutouts. Default is true.
    %            'Circle' - argument for
    %                   imUtil.cut.image2cutouts. Default is false.
    %            'psfPhotCubeArgs' - A cell array of additional arguments
    %                   to pass to imUtil.sources.psfPhotCube.
    %                   Default is {}.
    %            'ZP' - ZP for magnitude calculations. Default is 25.
    % Output : - The input AstroImage object, where the following column
    %            names were optionally added to the AStroCatalog:
    %            {'X',      'Y',      'FLUX_PSF',  'MAG_PSF', 'MAGERR_PSF', 'PSF_CHI2DOF','SN'}
    %            SN is the measurment S/N (negative oif flux is negative).
    %            MAGERR_PSF is always positive as it is defined as
    %            1.086/abs(SN).
    %          - A structure array with the PSF fitting data ONLY for the
    %            last image.
    % Author : Eran Ofek (Feb 2022)
    % Example: AI=AstroImage('PTF_201411204943_i_p_scie_t115144_u023050379_f02_p100037_c02.fits');
    %          AI=imProc.background.background(AI);
    %          AI=imProc.sources.findMeasureSources(AI);
    %          AI=imProc.psf.populatePSF(AI);
    %          R = imProc.sources.psfFitPhot(AI);
    
    
    arguments
        Obj AstroImage
        Args.XY                      = [];  % empty - find sources, or read from catalog
        Args.PSF                     = [];  % PSF, or function_handle
        Args.PSFArgs cell            = {};
        Args.UpdateCat logical       = true;
        
        Args.ColX                    = AstroCatalog.DefNamesX;        
        Args.ColY                    = AstroCatalog.DefNamesY;       
        Args.ColBack                 = 'BACK_IM';
        Args.ColVar                  = 'VAR_IM';  % prefered over ColStd
        Args.ColStd                  = [];
        Args.FitRadius               = 3;
        Args.HalfSize                = 8;
        Args.backgroundCubeArgs cell = {};
        
        Args.CreateNewObj logical    = false;
        Args.mexCutout logical       = true;
        Args.Circle logical          = false;
        Args.psfPhotCubeArgs cell    = {};
        Args.ZP                      = 25;

        Args.ColSN                   = 'SN_3';  % if empty don't use
        
        Args.MaxIter                 = 8;
        
        Args.Method                  = 'old'; 
    end
    
    ResultObj = Obj;
    Result    = [];
    
    if isa(Args.PSF, 'function_handle')
        Args.PSF = Args.PSF(Args.PSFArgs{:});
    end
        
    Nobj = numel(Obj);
    for Iobj=1:1:Nobj
        if Args.CreateNewObj && isempty(Obj(Iobj).CatData)
            ResultObj(Iobj).CatData = Obj(Iobj).CatData.copy;
        end
       
        % get PSF
        if isempty(Args.PSF)
            % try to read PSF from AstroPSF
            PSF = ResultObj(Iobj).PSFData.getPSF;
            if isempty(PSF)
                error('No PSF found in AstroImage');
            end
        else
            PSF = Args.PSF;
        end
        
        % make sure that the PSF size is consistent with HalfSize
        Args.HalfSize = (size(PSF,1)-1).*0.5;
        
        if ~isempty(PSF)

            if isempty(Args.ColSN)
                SN = [];
            else
                SN = getCol(Obj(Iobj).CatData, Args.ColSN);
            end
    
            if isempty(Args.XY)
                % get X/Y ccordinates from catalog
                
                XY = getXY(Obj(Iobj).CatData, 'ColX',Args.ColX, 'ColY', Args.ColY);
                if isempty(XY)
                    % find sources
                    [Src] = imUtil.sources.findSources(Obj(Iobj).Image,...
                                                            'BackIm',Obj(Iobj).Back,...
                                                            'VarIm',Obj(Iobj).Var,...
                                                            'Psf',PSF);
                                                            
                    XY = [Src.XPEAK, Src.YPEAK];
                    Back = Src.BACK_IM;
                    Std  = sqrt(Src.VAR_IM);
                else
                    % get also the Back and STD
                    Back = getCol(Obj(Iobj).CatData, Args.ColBack);
                    if isempty(Args.ColVar)
                        if isempty(Args.ColStd)
                            error('Either ColStd or ColVar must be provided');
                        end
                        Std = getCol(Obj(Iobj).CatData, Args.ColStd);
                    else
                        Std = sqrt(getCol(Obj(Iobj).CatData, Args.ColVar));
                    end
                end 
            else
                % XY provided by user
                XY = Args.XY;
                % get Back/Var at these positions
                Ind  = imUtil.image.sub2ind_fast(size(Obj(Iobj).Image), XY(:,1), XY(:,2));
                Back = Obj(Iobj).Back(Ind);
                Var  = Obj(Iobj).Var(Ind);
                Std  = sqrt(Var);
            end
            
            % subtract Background
            ImageSubBack = Obj(Iobj).Image - Obj(Iobj).Back;
            
            % get Cube of stamps around sources
            [Cube, RoundX, RoundY, X, Y] = imUtil.cut.image2cutouts(ImageSubBack, XY(:,1), XY(:,2), Args.HalfSize, 'mexCutout',Args.mexCutout, 'Circle',Args.Circle);
            
            % PSF fitting
            
            % Cube is Background subtracted
            switch lower(Args.Method)                
                case 'old'
                    [Result, CubePsfSub] = imUtil.sources.psfPhotCube(Cube, 'PSF',PSF,...
                                                                    'Std',Std,...
                                                                    'Back',0,...
                                                                    'FitRadius',Args.FitRadius,...
                                                                    'ZP',Args.ZP,...
                                                                    'SN',SN,...
                                                                    'backgroundCubeArgs',Args.backgroundCubeArgs,...
                                                                    'MaxIter',Args.MaxIter,...
                                                                     Args.psfPhotCubeArgs{:});
                    
<<<<<<< HEAD
                case 'new'
                    
                    % experimental
                    
%                     [Ny, Nx, Nim] = size(Cube);
%                     M = reshape(Cube,Nx*Ny,Nim);
%                     [U,S,V] = svd(M');
                    
                                        
=======
                case 'new'                                                            
>>>>>>> 65d5a5f2
                    Result                = imUtil.psf.psfPhot(Cube, 'PSF',PSF,...
                                                            'Std',Std,...
                                                            'Back',0,...
                                                            'FitRadius',Args.FitRadius,...
                                                            'ZP',Args.ZP,...
                                                            'ConvThresh', 1e-4,... 
                                                            'SN', SN,... % test (if SN is given, ConvThresh doesn't matter)
                                                            'FitRadius', Args.HalfSize,... % 3, Args.HalfSize,... %test
                                                            'RadiusRange', 0.5,... % test % 0.2, 0.5, 1.0
                                                            'backgroundCubeArgs',Args.backgroundCubeArgs,...
                                                            'MaxIter',Args.MaxIter,...
                                                            Args.psfPhotCubeArgs{:}); 

                otherwise
                    error('Incorrect method in psfFitPhot');
            end
                                                                
            
            % source measured position is at:
            % RoundX + Result.DX
            Result.RoundX = RoundX;
            Result.RoundY = RoundY;
            Result.X = Result.RoundX + Result.DX;
            Result.Y = Result.RoundY + Result.DY;
            Result.MagErr = 1.086./abs(Result.SNm);     % mag err always positive
            Res.Flux = Result.Flux; 
            Res.ShiftedPSF = Result.ShiftedPSF;            
            
            % second iteration - need to round X/Y???
            %Image = imUtil.cut.cutouts2image(Cube, Obj(Iobj).Image, X, Y)
            
            
            % add sources to catalog
            % calculate magnitude
            if Args.UpdateCat
                ResultObj(Iobj).CatData.insertCol(double([Result.X, Result.Y, Result.Flux, Result.Mag, Result.MagErr, Result.Chi2./Result.Dof,Result.SNm]),...
                                        Inf,...
                                        {'X',      'Y',      'FLUX_PSF',  'MAG_PSF', 'MAGERR_PSF', 'PSF_CHI2DOF','SN'},...
                                        {'pix',    'pix',    '',          'mag',     'mag',        '',''});
            end
        else % empty PSF
            % PSF is empty - skip
        end
    end
    
end<|MERGE_RESOLUTION|>--- conflicted
+++ resolved
@@ -191,19 +191,7 @@
                                                                     'MaxIter',Args.MaxIter,...
                                                                      Args.psfPhotCubeArgs{:});
                     
-<<<<<<< HEAD
-                case 'new'
-                    
-                    % experimental
-                    
-%                     [Ny, Nx, Nim] = size(Cube);
-%                     M = reshape(Cube,Nx*Ny,Nim);
-%                     [U,S,V] = svd(M');
-                    
-                                        
-=======
                 case 'new'                                                            
->>>>>>> 65d5a5f2
                     Result                = imUtil.psf.psfPhot(Cube, 'PSF',PSF,...
                                                             'Std',Std,...
                                                             'Back',0,...
