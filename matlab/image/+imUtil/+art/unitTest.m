function Result = unitTest()
    % imUtil.art.unitTest
    % Example: imUtil.art.unitTest
    io.msgLog(LogLevel.Test, 'imUtil.art.unitTest started');
    
    %%% create an artificial sky image 
    if false %%%% TEMPRORARILY SWITCH OFF
        
    Nx = 1700; Ny = Nx;    
    
    MinMag = 6; MaxMag = 22; MagZP = 25;
    MagBins = MinMag:0.1:MaxMag;    
    
    Nsrc = 0;
    for Imag = 1:numel(MagBins)        
        Nstars = round(10^(-12).*MagBins(Imag).^11.76);  % the empiric dependence has been measured from a LAST image 
%         fprintf('%.1f %.0f\n', MagBins(Imag), Nstars);
        for Istar = 1:Nstars
            Nsrc = Nsrc + 1;
            Mag(Nsrc)  = MagBins(Imag);
            Flux(Nsrc) = 10^(0.4.*(MagZP-Mag(Nsrc)));
        end
    end
    
    fprintf('%d objects in the FOV\n', Nsrc);
    
    X1Y1 = Nx.* rand(Nsrc,2);
    Oversample = 3;
    for i = 1:Nsrc; PSF(:,:,i) = imUtil.kernel2.gauss([2 2 0],[25 25]) + 1e-2*rand(25,25); end
    
    % create a list of shifted and resampled fluxed PSF stamps
    [CubePSF, XY] = imUtil.art.createSourceCube(PSF, X1Y1, Flux, 'Recenter', true, ...
        'RecenterMethod','fft','Oversample', Oversample, 'PositivePSF', true);
    
    % create an empty image 
    Image0 = rand(Nx,Ny);
    
    % fill the image with sources
    ImageSrc = imUtil.art.addSources(Image0,CubePSF,XY,'Oversample',[],'Subtract',false);    
    if sum(ImageSrc < 0) > 0
        warning('Negative pixels');
    end
    
    % add background with some spatial variations
    Back = 200 .* (1 + 0.1*rand(Nx,Ny));    
    ImageSrcBack = imUtil.art.addBackground(ImageSrc, Back, 'Subtract', false);
    
    % add noise
    Image = imUtil.art.addNoise(ImageSrcBack,'normal');
    
    end
    
%     Res = imUtil.sources.findSources(Image);

    %%% build an image from a source list measured from some real data 
    %%% and compare it with the original one
    Thresh = [30 10 5 5 5];
    tic;
    % a high-latitude (tenuous) field:  
    fprintf('LAST subimage from a high-latitude field 346+79:\n');   
    AI1(1)  = AstroImage('~/matlab/data/TestImages/unitTest/LAST_346+79_crop10.fits');  
    
    Res1(1) = FitRestoreSubtract(AI1(1), 'VarMethod', 'LogHist', 'Threshold', Thresh(1), 'MomRadius', 4,...
        'RemoveMasked', false, 'RemovePSFCore', false, ...
        'BackPar',{'SubSizeXY',[128 128]}); % {'SubSizeXY','full'}
    AC1(1)    = Res1(1).Cat;
    SrcImage1 = Res1(1).Src;
    
    for It = 2:5
        AI1(It)  = AstroImage({Res1(It-1).Diff}); 
        AI1(It).Back = AI1(It-1).Back; AI1(It).Var = AI1(It-1).Var; AI1(It).CatData.JD = AI1(1).CatData.JD;
        Res1(It) = FitRestoreSubtract(AI1(It), 'PSF', Res1(It-1).PSF, 'ReCalcPSF', false, ...
            'ReCalcBack', true, 'VarMethod', 'LogHist', ...
            'PreviousVar', SrcImage1,...
            'Threshold', Thresh(It), 'MomRadius', 6, 'Iteration',It, ...
            'RemoveMasked', false, 'RemovePSFCore', false, ...
            'BackPar',{'SubSizeXY',[128 128]});
        AC1(It)  = Res1(It).Cat;        
        SrcImage1 = SrcImage1 + Res1(It).Src;
    end
    
    AI1(1).CatData = merge(AC1); % NB: AC1(1).Table is not updated 
        
    toc; tic;
    % a low-latitude (dense) field:
    fprintf('LAST subimage from a low-latitude field 275-16:\n');    
    AI2(1)  = AstroImage('~/matlab/data/TestImages/unitTest/LAST_275-16_crop22.fits');
    Res2(1) = FitRestoreSubtract(AI2(1),'VarMethod','LogHist','Threshold', Thresh(1), 'MomRadius', 4,...
        'RemoveMasked', false, 'RemovePSFCore', false,...
        'BackPar',{'SubSizeXY',[128 128]}); % {'SubSizeXY','full'}
    AC2(1)    = Res2(1).Cat; 
    SrcImage2 = Res2(1).Src;
        
    for It = 2:5        
        AI2(It)  = AstroImage({Res2(It-1).Diff}); 
        AI2(It).Back = AI2(It-1).Back; AI2(It).Var = AI2(It-1).Var; AI2(It).CatData.JD = AI2(1).CatData.JD;        
        Res2(It) = FitRestoreSubtract(AI2(It), 'PSF', Res2(It-1).PSF, 'ReCalcPSF', true, ...
            'ReCalcBack', true, 'VarMethod', 'LogHist', ...
            'PreviousVar', SrcImage2,...
            'Threshold', Thresh(It), 'MomRadius', 6,'Iteration',It, ...
            'RemoveMasked', false, 'RemovePSFCore', false,...
            'BackPar',{'SubSizeXY',[128 128]});
        AC2(It) = Res2(It).Cat; 
        SrcImage2 = SrcImage2 + Res2(It).Src;
    end
    
    AI2(1).CatData = merge(AC2); % NB: AC2(1).Table is not updated 
    
    toc;
    
%     ds9(AI1(1).Image,1)
%     ds9(Res1(1).Diff,2)
%     ds9(Res1(5).Diff,3)
%     ds9(AI2(1).Image,4)
%     ds9(Res2(1).Diff,5)
%     ds9(Res2(5).Diff,6)
       
    DS9_new.regionWrite([AI1(1).CatData.Catalog(:,29) AI1(1).CatData.Catalog(:,30)],'FileName','~/LAST_346+79_lastit.reg','Color','cyan','Marker','o','Size',1,'Width',4,'Precision','%.2f','PrintIndividualProp',0);
    DS9_new.regionWrite([AC1(1).Catalog(:,29) AC1(1).Catalog(:,30)],'FileName','~/LAST_346+79_it1.reg','Color','blue','Marker','o','Size',1,'Width',4,'Precision','%.2f','PrintIndividualProp',0);
    DS9_new.regionWrite([AC1(2).Catalog(:,29) AC1(2).Catalog(:,30)],'FileName','~/LAST_346+79_it2.reg','Color','red','Marker','o','Size',1,'Width',4,'Precision','%.2f','PrintIndividualProp',0);
    DS9_new.regionWrite([AC1(3).Catalog(:,29) AC1(3).Catalog(:,30)],'FileName','~/LAST_346+79_it3.reg','Color','green','Marker','o','Size',1,'Width',4,'Precision','%.2f','PrintIndividualProp',0);
    
    DS9_new.regionWrite([AI2(1).CatData.Catalog(:,29) AI2(1).CatData.Catalog(:,30)],'FileName','~/LAST_275_16_lastit.reg','Color','cyan','Marker','o','Size',1,'Width',4,'Precision','%.2f','PrintIndividualProp',0);
    DS9_new.regionWrite([AC2(1).Catalog(:,29) AC2(1).Catalog(:,30)],'FileName','~/LAST_275_16_it1.reg','Color','blue','Marker','o','Size',1,'Width',4,'Precision','%.2f','PrintIndividualProp',0);
    DS9_new.regionWrite([AC2(2).Catalog(:,29) AC2(2).Catalog(:,30)],'FileName','~/LAST_275_16_it2.reg','Color','red','Marker','o','Size',1,'Width',4,'Precision','%.2f','PrintIndividualProp',0);
    DS9_new.regionWrite([AC2(3).Catalog(:,29) AC2(3).Catalog(:,30)],'FileName','~/LAST_275_16_it3.reg','Color','green','Marker','o','Size',1,'Width',4,'Precision','%.2f','PrintIndividualProp',0);

%      S = readtable('~/LAST_275_16_sextractor_v2.cat','FileType','text','NumHeaderLines',14);
%      DS9_new.regionWrite([S.Var2 S.Var3],'FileName','~/LAST_275_16_sextractor_v2.reg','Color','yellow','Marker','b','Size',1,'Width',4,'Precision','%.2f','PrintIndividualProp',0);

    io.msgLog(LogLevel.Test, 'imUtil.art.unitTest passed');
    Result = true;
end

%%% internal functions

function Result = FitRestoreSubtract(AI, Args)

    arguments
       AI
       Args.Iteration   = 1;
       Args.PSF         = [];
       
       Args.VarMethod   = 'LogHist';
       Args.PreviousVar = [];
       
       Args.MomRadius   = 4; % recommended MomRadius = 1.7 * FWHM ~ 3.8
       
       Args.Threshold   = 5;
       
       Args.PSFFunPar   = {[0.1; 1.0; 1.5]}; % {[0.1; 1.0; 1.5; 2.6; 5]} 
       Args.ReCalcPSF   = false;
       Args.CropPSF     = false;
       
       Args.ReCalcBack  = true;
       
       Args.BackPar     = {'SubSizeXY',[128 128]}; % {'SubSizeXY',[]})
       
       Args.RemoveMasked  = false;  % seems like 'true' does not influence much ? 
       Args.RemovePSFCore = false;  % not decided on it yet
    end
    % measure background and variance
    imProc.background.background(AI, 'ReCalcBack', Args.ReCalcBack, Args.BackPar{:});
    
%     Result.Var = AI.Var;            % save the measured local variance for the next iteration(s) 
    if ~isempty(Args.PreviousVar)   % add the variance from the local sources from the previous iteration(s)
        AI.Var = AI.Var + Args.PreviousVar;
%         AI.Var = max(AI.Var,Args.PreviousVar);
    end
        
    % find sources (without background recalculation)
    AI = imProc.sources.findMeasureSources(AI,'Threshold', Args.Threshold,'ReCalcBack',false,...
        'MomPar',{'MomRadius',Args.MomRadius},'PsfFunPar',Args.PSFFunPar); 
%             'BackPar',{'BackFun',@median,'BackFunPar',{'all'},'VarFun',@imUtil.background.rvar,'SubSizeXY','full'});     
    %
    NumSrc = height(AI.Table);
    fprintf('Iter. %d: bkg = %.0f, var = %.0f, Nobj: %d\n',...
        Args.Iteration,mean(AI.Back,'all'),mean(AI.Var,'all'),NumSrc);
    % insert a column with iteration number into the source catalog
    AI.CatData = insertCol(AI.CatData, repmat(Args.Iteration,1,NumSrc)', Inf, 'ITER', {''});
    % measure the PSF or use the previous one (from Args.PSF) 
    if isempty(Args.PSF) || Args.ReCalcPSF
        AI = imProc.psf.populatePSF(AI,'CropByQuantile',Args.CropPSF);
        if isempty(AI.PSF) % if no PSF was measured, use the input PSF
            AI.PSF = Args.PSF;
        end      
    else
        AI.PSF = Args.PSF;        
    end
<<<<<<< HEAD
    % find sources once more with the measured PSF instead of a gaussian? 
%     AI = imProc.sources.findMeasureSources(AI,'Threshold', Args.Threshold,'ReCalcBack',false,...
%         'MomPar',{'MomRadius',Args.MomRadius},'Psf',AI.PSF,'FlagCR',false); 
    % model the PSF with an analytical function and replace the stamp
    [AI.PSFData, BestFit,FitRes] = AI.PSFData.fitFunPSF('ReplaceStamp',false); 
    if FitRes{1}.ExitFlag == 1
        AI.PSF = BestFit{1};
    else
        fprintf('PSF fitting did not converge normally\n');
=======
    % model the PSF with an analytical function and replace the stamp
    OPTIONS = optimoptions('lsqcurvefit','Algorithm','levenberg-marquardt');
    [AI.PSFData, BestFit,FitRes] = AI.PSFData.fitFunPSF('ReplaceStamp',false,...
        'Funs',{@imUtil.kernel2.gauss ,@imUtil.kernel2.gauss}, 'Par0',{[2 2 0],[1 1 0]}, 'Norm0',[1 1],...
        'LsqOptions',OPTIONS);
    if FitRes{1}.ExitFlag == 1 || FitRes{1}.ResNorm < 1e-4 
        fprintf(['PSF fitting:' repmat('%.2f ', 1, 8) '\n'], FitRes{1}.Par); % testing
        AI.PSF = BestFit{1};
    else
        fprintf('PSF fitting did not converge normally, the stamp is not renewed.\n');
>>>>>>> 48c6929c
    end
        % find sources once more with the measured PSF instead of a gaussian? 
%     AI = imProc.sources.findMeasureSources(AI,'Threshold', Args.Threshold,'ReCalcBack',false,...
%         'MomPar',{'MomRadius',Args.MomRadius},'Psf',AI.PSF,'FlagCR',false); 
    % make PSF photometry
    [AI, Res] = imProc.sources.psfFitPhot(AI);  % produces PSFs shifted to RoundX, RoundY, so there is no need to Recenter     
    % construct and inject sources
    [CubePSF, XY] = imUtil.art.createSourceCube(Res.ShiftedPSF, [Res.RoundY Res.RoundX], Res.Flux, 'Recenter', false,'PositivePSF',true);
    ImageSrc = imUtil.art.addSources(repmat(0,size(AI.Image)),CubePSF,XY,'Oversample',[],'Subtract',false);
%     ImageSrcBack = imUtil.art.addBackground(ImageSrc, AI.Back, 'Subtract', false);    % for testing, do not use it further 
    % make a difference image    
    DiffImage    = AI.Image - ImageSrc;    
    % set pixels with Mask > 0 to the background values
    if Args.RemoveMasked
        Ind = AI.Mask > 0;
        DiffImage(Ind) = AI.Back(Ind);
    end
    % exclude pixels with reconstructed source PSFs 
    if Args.RemovePSFCore
        Ind = ImageSrc > 0;
        DiffImage(Ind) = AI.Back(Ind); % need to be tested and improved to operate only on a 3x3 (5x5?) pixel core 
    end
    % 
    Result.NSrc    = NumSrc;
    Result.PSF     = AI.PSF;
    Result.Cat     = AI.CatData;
    Result.Src     = ImageSrc;
%     Result.SrcBack = ImageSrcBack; % for testing, we do not use it further 
    Result.Diff    = DiffImage;    
end
<|MERGE_RESOLUTION|>--- conflicted
+++ resolved
@@ -187,17 +187,6 @@
     else
         AI.PSF = Args.PSF;        
     end
-<<<<<<< HEAD
-    % find sources once more with the measured PSF instead of a gaussian? 
-%     AI = imProc.sources.findMeasureSources(AI,'Threshold', Args.Threshold,'ReCalcBack',false,...
-%         'MomPar',{'MomRadius',Args.MomRadius},'Psf',AI.PSF,'FlagCR',false); 
-    % model the PSF with an analytical function and replace the stamp
-    [AI.PSFData, BestFit,FitRes] = AI.PSFData.fitFunPSF('ReplaceStamp',false); 
-    if FitRes{1}.ExitFlag == 1
-        AI.PSF = BestFit{1};
-    else
-        fprintf('PSF fitting did not converge normally\n');
-=======
     % model the PSF with an analytical function and replace the stamp
     OPTIONS = optimoptions('lsqcurvefit','Algorithm','levenberg-marquardt');
     [AI.PSFData, BestFit,FitRes] = AI.PSFData.fitFunPSF('ReplaceStamp',false,...
@@ -208,7 +197,6 @@
         AI.PSF = BestFit{1};
     else
         fprintf('PSF fitting did not converge normally, the stamp is not renewed.\n');
->>>>>>> 48c6929c
     end
         % find sources once more with the measured PSF instead of a gaussian? 
 %     AI = imProc.sources.findMeasureSources(AI,'Threshold', Args.Threshold,'ReCalcBack',false,...
