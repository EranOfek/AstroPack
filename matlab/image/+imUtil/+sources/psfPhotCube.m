--- conflicted
+++ resolved
@@ -99,14 +99,9 @@
         Args.Xinit      = [];
         Args.Yinit      = [];
         
-<<<<<<< HEAD
-        Args.SmallStep  = 0.1; %3e-3; %3e-3; %1e-3;
-        Args.MaxStep    = 0.15;
-=======
         Args.SmallStep  = 0.10; 
         Args.MaxStep    = 0.20;
         Args.FloorStep  = 3e-3;
->>>>>>> 65d5a5f2
         Args.ConvThresh = 1e-3;
         Args.MaxIter    = 8;
 
@@ -176,13 +171,7 @@
         ConvThresh = Args.ConvThresh;
     else
         ConvThresh = max(0.5./Args.SN, Args.ConvThresh); 
-<<<<<<< HEAD
-%         SmallStep  = min(Args.SmallStep.*0.2.*Args.SN, 0.5*Args.MaxStep);
-%         Args.FloorStep = 1e-3;
-        SmallStep  = max(Args.SmallStep./Args.SN, 1e-3); 
-=======
         SmallStep  = max(Args.SmallStep./Args.SN, Args.FloorStep); 
->>>>>>> 65d5a5f2
     end
 
     WeightedPSF = sum(Args.PSF.^2, [1 2]); % for flux estimation
@@ -207,19 +196,6 @@
             UseSourceNoise=false;
     end
 
-<<<<<<< HEAD
-    if isempty(Args.SN) || ~Args.UseSNR 
-        VecD = [0, SmallStep, 2.*SmallStep];
-        H    = VecD'.^[0, 1, 2];
-    else
-        H    = zeros(3,3,Nim);
-        VecD = [0*[1:Nim]', SmallStep, 2.*SmallStep];
-        for i = 1:Nim
-            A = squeeze(VecD(i,:)');
-            H(:,:,i) = A.^[0, 1, 2];
-        end
-    end
-=======
     VecD = [0, SmallStep(1), 2.*SmallStep(1)];
     H    = VecD'.^[0, 1, 2];
     
@@ -232,7 +208,6 @@
         Scale = [ones(1,Nim); Ratio'; Ratio'.^2];
     end
 
->>>>>>> 65d5a5f2
     Ind   = 0;
     NotConverged = true;
     StdBack = Std;
@@ -243,23 +218,7 @@
             Std = sqrt(Flux.*ShiftedPSF+StdBack.^2);
         end
         % AppFlux is approximate flux
-<<<<<<< HEAD
-        [StepX,StepY,AppFlux]  = gradDescentPSF(Cube, Std, Args.PSF, DX, DY, WeightedPSF, VecXrel, VecYrel, FitRadius2,H,SmallStep,Args.MaxStep);
-        %{
-        % calc \chi2 and gradient
-        %Chi2     = internalCalcChi2(Cube, Std, Args.PSF, DX,                   DY, WeightedPSF, VecXrel, VecYrel, FitRadius2);
-        %Chi2_Dx  = internalCalcChi2(Cube, Std, Args.PSF, DX+SmallStep,    DY, WeightedPSF, VecXrel, VecYrel, FitRadius2);
-        %Chi2_Dx2 = internalCalcChi2(Cube, Std, Args.PSF, DX+SmallStep.*2, DY, WeightedPSF, VecXrel, VecYrel, FitRadius2);
-                
-        %ParX     = polyfit(VecD, [Chi2, Chi2_Dx, Chi2_Dx2], 2);
-        %ParX     = H\[Chi2.'; Chi2_Dx.'; Chi2_Dx2.'];
-        
-        %Chi2     = internalCalcChi2(Cube, Std, Args.PSF, DX, DY,                  WeightedPSF);
-        %Chi2_Dy  = internalCalcChi2(Cube, Std, Args.PSF, DX, DY+SmallStep,   WeightedPSF, VecXrel, VecYrel, FitRadius2);
-        %Chi2_Dy2 = internalCalcChi2(Cube, Std, Args.PSF, DX, DY+SmallStep.*2,WeightedPSF, VecXrel, VecYrel, FitRadius2);
-=======
         [StepX,StepY,AppFlux(Ind,:)]  = gradDescentPSF(Cube, Std, Args.PSF, DX, DY, WeightedPSF, VecXrel, VecYrel, FitRadius2,H,SmallStep,Args.MaxStep,Scale);
->>>>>>> 65d5a5f2
         
         DX       = DX + StepX.* (ConvergeFlag(max(Ind-1,1),:) < 1);
         DY       = DY + StepY.* (ConvergeFlag(max(Ind-1,1),:) < 1);
@@ -267,18 +226,6 @@
         % stopping criteria
         ConvergeFlag(Ind,:) = abs(StepX')<ConvThresh & abs(StepY')<ConvThresh; % ?? & AppFlux(Ind,:)' >= AppFlux(max(Ind-1,1),:)';
         
-<<<<<<< HEAD
-%         fprintf('StepX: %s, StepY %s \n',StepX,StepY);
-        
-        % stoping criteria
-        ConvergeFlag = abs(StepX')<ConvThresh & abs(StepY')<ConvThresh;
-        if all(ConvergeFlag)
-            NotConverged = false;
-        end
-        
-        if Args.Verbous && Ind > 1
-            fprintf('Iterations: %d of %d, Converged %d of %d\n',Ind, Args.MaxIter,sum(ConvergeFlag),length(ConvergeFlag));
-=======
         if all(ConvergeFlag(Ind,:))
             NotConverged = false;
         end
@@ -286,7 +233,6 @@
         if Args.Verbous && Ind > 1                                       
             fprintf('Iter: %2.0d of %d, SNR < 10: %d of %d, SNR >10: %d of %d \n',...
                 Ind, Args.MaxIter,sum(ConvergeFlag(Ind,Args.SN<10)),numel(Args.SN(Args.SN<10)),sum(ConvergeFlag(Ind,Args.SN>10)),numel(Args.SN(Args.SN>10)));
->>>>>>> 65d5a5f2
         end
         
     end
@@ -294,11 +240,7 @@
     if AdditionalIter
         [~, Flux, ShiftedPSF]  = internalCalcChi2(Cube, Std, Args.PSF, DX, DY, WeightedPSF, VecXrel, VecYrel, FitRadius2);
         Std = sqrt(Flux.*ShiftedPSF+StdBack.^2);
-<<<<<<< HEAD
-        [StepX,StepY]  = gradDescentPSF(Cube, Std, Args.PSF, DX, DY, WeightedPSF, VecXrel, VecYrel, FitRadius2,H,SmallStep,Args.MaxStep);
-=======
         [StepX,StepY]  = gradDescentPSF(Cube, Std, Args.PSF, DX, DY, WeightedPSF, VecXrel, VecYrel, FitRadius2,H,SmallStep,Args.MaxStep, Scale);
->>>>>>> 65d5a5f2
         DX       = DX + StepX;
         DY       = DY + StepY;
     end
@@ -308,15 +250,7 @@
     else
         Result.Dof  = Dof;
     end
-<<<<<<< HEAD
-    
-%     if Args.Verbous
-%         fprintf('Iterations: %d of %d, Converged %d of %d\n',Ind, Args.MaxIter,sum(ConvergeFlag),length(ConvergeFlag));
-%     end
-    
-=======
-        
->>>>>>> 65d5a5f2
+        
     Result.Flux = squeeze(Flux);
     % SNm can be negaive if source is negative
     Result.SNm  = sign(Result.Flux).*abs(Result.Flux)./sqrt(abs(Result.Flux) + (squeeze(StdBack)).^2);  % S/N for measurments
@@ -346,36 +280,6 @@
 function [StepX,StepY,AppFlux]  = gradDescentPSF(Cube, Std, PSF, DX, DY, WeightedPSF, VecXrel, VecYrel, FitRadius2,H,SmallStep,MaxStep,Scale)
 % Return the next gradient Descent step for the PSF's position fitting.
 
-<<<<<<< HEAD
-        [Chi2,AppFlux]     = internalCalcChi2(Cube, Std, PSF, DX,                   DY, WeightedPSF, VecXrel, VecYrel, FitRadius2);
-        Chi2_Dx  = internalCalcChi2(Cube, Std, PSF, DX+SmallStep',    DY, WeightedPSF, VecXrel, VecYrel, FitRadius2);
-        Chi2_Dx2 = internalCalcChi2(Cube, Std, PSF, DX+SmallStep'.*2, DY, WeightedPSF, VecXrel, VecYrel, FitRadius2);
-                
-        %ParX     = polyfit(VecD, [Chi2, Chi2_Dx, Chi2_Dx2], 2);
-        Nim = size(H,3);
-        if Nim == 1
-            ParX     = H\[Chi2.'; Chi2_Dx.'; Chi2_Dx2.'];
-        else
-            ParX = zeros(3,Nim);            
-            for i = 1:Nim
-                ParX(:,i) = H(:,:,i)\[Chi2(i); Chi2_Dx(i); Chi2_Dx2(i)];
-            end
-        end
-        
-        %Chi2     = internalCalcChi2(Cube, Std, Args.PSF, DX, DY,                  WeightedPSF);
-        Chi2_Dy  = internalCalcChi2(Cube, Std, PSF, DX, DY+SmallStep',   WeightedPSF, VecXrel, VecYrel, FitRadius2);
-        Chi2_Dy2 = internalCalcChi2(Cube, Std, PSF, DX, DY+SmallStep'.*2,WeightedPSF, VecXrel, VecYrel, FitRadius2);
-        
-        %ParY     = polyfit(VecD, [Chi2, Chi2_Dy, Chi2_Dy2], 2);        
-        if Nim == 1
-            ParY     = H\[Chi2.'; Chi2_Dy.'; Chi2_Dy2.'];
-        else
-            ParY = zeros(3,Nim);            
-            for i = 1:Nim
-                ParY(:,i) = H(:,:,i)\[Chi2(i); Chi2_Dy(i); Chi2_Dy2(i)];
-            end
-        end
-=======
         [Chi2,AppFlux] = internalCalcChi2(Cube, Std, PSF, DX,         DY, WeightedPSF, VecXrel, VecYrel, FitRadius2);
         Chi2_Dx  = internalCalcChi2(Cube, Std, PSF, DX+SmallStep',    DY, WeightedPSF, VecXrel, VecYrel, FitRadius2);
         Chi2_Dx2 = internalCalcChi2(Cube, Std, PSF, DX+SmallStep'.*2, DY, WeightedPSF, VecXrel, VecYrel, FitRadius2);
@@ -389,7 +293,6 @@
         
         ParY = H\[Chi2.'; Chi2_Dy.'; Chi2_Dy2.'];
         ParY = ParY./Scale;
->>>>>>> 65d5a5f2
         
         StepX    = -ParX(2,:)./(2.*ParX(3,:));
         StepY    = -ParY(2,:)./(2.*ParY(3,:));
