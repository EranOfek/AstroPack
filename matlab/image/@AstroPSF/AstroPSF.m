% AstroPSF - A container class for PSFs
% Properties :
%       Data - A dependent property that generates the PSF stamp
%       Var -  A dependent property that generates the PSF variance stamp
%       DataPSF - A PSF data. Stamp, or function parameters
%       DataVar - A PSF variance data. Stamp, or function parameters
%       FunPSF - A PSF function handle
%       StampSize - PSF stamp size.
% Functionality :
%
% #functions (autogen)
% AstroPSF -
% curve_of_growth - Calculate curve of growth of a PSF includinf radii
% funUnary -
% fwhm - Calculate the FWHM of a PSF using the curve of growth (for alternative method use moment2).
% get.Data - getter for Dependent property Data
% get.Var - getter for Dependent property Var
% getPSF - get PSF from AstroPSF object
% images2cube - Transform an array of AstroPSF into a cube of PSFs
% moment2 - Calculate the moments and perture photometry of PSFs using the imUtil.image.moment2 function.
% multiGaussianPSF - I = G1(x,y, sigmaX(X,Y,Color,Flux), sigmaY(X,Y,Color,Flux), rho(X,Y,Color,Flux) )
% set.Data - setter for Dependent property Data
% set.Var - setter for Dependent property Var
% #/functions (autogen)
%
% TODO:
%   1. resampling and scaling of PSF
%       In some cases we may want to generate the PSF in oversampling
%   2. Info about sub pixel response?
%   3. Info about how the PSF was generated
%
% P = AstroPSF
% [PSF, Var] = P.getPSF()  % return some defaut
% [PSF, Var] = P.getPSF('Flux',Val, 'Wave',5000)
% [PSF, Var] = P.weightPSF('Flux',Val, 'Wave',[5000 5500 6000],'Spec',[0.5 1 0.5])

% [PSF, Var] = P.weightPSF([], 'InterpMethod','nearest'); % use vals from properties

% AstroPSF = P.repopPSF('Wave',[5000 5500 6000],'WaveWeight',[0.5 1 0.5])
% ValPerPSF = fwhm(P)
% [ValX, ValY] = P.fwhm(Method=[], 'Flux',Val, 'Wave',[5000])

classdef AstroPSF < Component
    properties (Dependent) % Access image data directly
        Data
        Var
    end
    
    properties (SetAccess = public)
        DataPSF           = [];    % parameters of a PSF-generating function or a data cube, where the first 2 dimensions are the PSF image stamp (X, Y)
        DataVar           = [];    % variance 
        Scale             = [1 1]; % pixel oversampling in X and Y (may be different) 
        FunPSF            = [];    % PSF-generating function, e.g., Map = Fun(Data, X,Y, Color, Flux)
        DimName cell      = {'Wave', 'PosX', 'PosY', 'PixPhaseX', 'PixPhaseY'}; % the standard set of dimensions, but may be changed 
                            % NB: if the names here are changed, the dimension names a user provides to getPSF need to be changed accordingly 
        DimVals cell      = repmat({0}, 1, 5); % ADD x/y values with oversampling...  axes according to DimName
        InterpMethod      = {'nearest'}; % can be n-dimensional with different methods applied at different dimensions        
        StampSize         = [];     % PSF stamp size in X and Y (do we need it as a property?)
        FWHM              = [];     % can be defined for some "average" stamp
        FluxContainmentRadius = []; % can be defined for some "average" stamp  
        Nstars            = NaN;    % if Nstars=NaN, then PSF wasn't constructed yet 
    end
    
    methods % Constructor
        
        function Obj = AstroPSF(FileName, Args)
            % AstroPSF constructor - read PSF images to AstroPSF object
            % Input  : - File names.
            %            Either an AstroImage, ImageComponent, SIM, imCl
            %            objects from which the image property will be
            %            stored in the DataPSF property of the AstroPSF
            %            object.
            %            Alternatively, a file name or a cell array of file
            %            names to read into the AstroPSF object.
            %            Or a matrix containing the PSF.
            %          * ...,key,val,...
            %            'HDU' - If file name is a FITS file, then this is
            %                   the HDU. Default is 1.
            %            'FileType' - File type for file names. Default is 'fits'.
            %            'UseRegExp' - Use regular expression for file
            %                   names. Default is false.
            %            'DataVar' - Same as file names, but for the
            %                   variance image of the PSF.
            %            'VarHDU' - Variance image HDU. Default is 1.
            % Output : - An AstroPSF object in which the PSF and variance
            %            are populated.
            % Author : Eran Ofek (May 2022)
            % Example: P=AstroPSF('ztf_20200207460174_000576_zg_c03_o_q3_diffimgpsf.fits');  
            %          P=AstroPSF('Synthetic','gauss','GaussSigma',[3 4 0],'StampSize',[19 19]); 
            %          P=AstroPSF; % empty structure
            arguments
                FileName                  = [];
                Args.HDU                  = 1;
                Args.FileType             = 'fits';
                Args.UseRegExp logical    = false;
                Args.DataVar              = {};
                Args.VarHDU               = 1;
                %
                Args.Synthetic            = {};
                Args.StampSize            = [15 15];
                Args.GaussSigma           = [2 2 0];
                Args.LorentzianGamma      = 1;
                Args.CosbellRadii         = [4 7];
                Args.MoffatAlphaBeta      = [0.5 2];
                Args.SersicPars           = [2 4 1];                
            end
            
            if ischar(FileName)
                FileName = {FileName};
            end
            Nf = numel(FileName);
            
            for Ifield=1:1:2
                if Ifield==2
                    File      = Args.DataVar;
                    HDU       = Args.VarHDU;
                    FieldName = 'DataVar';
                else
                    File      = FileName;
                    HDU       = Args.HDU;
                    FieldName = 'DataPSF';
                end
                    
                if isempty(File)
                    % define the object
                    Obj.(FieldName) = [];
                else
                    if isa(File,'ImageComponent') || isa(File,'AstroImage')
                        for If=1:1:Nf
                            Obj(If).(FieldName) = File{If}.Image;
                        end
                    elseif isa(File,'SIM') || isa(File,'imCL')
                        for If=1:1:Nf
                            Obj(If).(FieldName) = File{If}.Im;
                        end
                    elseif ischar(File)
                        ImIO = ImageIO(File, 'HDU',HDU,...
                                                 'FileType',Args.FileType,...
                                                 'IsTable',false,...
                                                 'UseRegExp',Args.UseRegExp);

                        Nobj = numel(ImIO);
                        for Iobj=1:1:Nobj
                            if ~isempty(ImIO(Iobj).Data)
                                Obj(Iobj).(FieldName) = ImIO(Iobj).Data;
                            end
                        end
                        Obj = reshape(Obj, size(ImIO));
                    else
                        % matrix format
                        Obj.(FieldName) = File;
                    end
                    Obj.DataType = AstroDataType.PSF;
                end % end if isempty...
            end % end for Ifield
            
            if ~isempty(Args.Synthetic) % fill in the DataPSF property with a synthetic kernel                
                if numel(Args.StampSize) < 2
                    Args.StampSize = [Args.StampSize Args.StampSize];
                end
                switch lower(Args.Synthetic)
                    case 'gauss'
                        Obj.DataPSF = imUtil.kernel2.gauss(Args.GaussSigma, Args.StampSize);
                    case 'cosbell'
                        Obj.DataPSF = imUtil.kernel2.cosbell(Args.CosbellRadii, Args.StampSize);
                    case 'lorentzian'
                        Obj.DataPSF = imUtil.kernel2.lorentzian(Args.LorentzianGamma, Args.StampSize);
                    case 'lorenzian'
                        Obj.DataPSF = imUtil.kernel2.lorentzian(Args.LorentzianGamma, Args.StampSize);
                    case 'moffat'
                        Obj.DataPSF = imUtil.kernel2.moffat(Args.MoffatAlphaBeta, Args.StampSize);
                    case 'sersic' 
                        Obj.DataPSF = imUtil.kernel2.sersic(Args.SersicPars, Args.StampSize);
                    case 'box'
                        Obj.DataPSF = imUtil.kernel2.box(Args.StampSize);
                    otherwise
                        error('The input synthetic kernel type is not supported');
                end
            end
            
        end
        
    end
    
    methods % Setters/Getters
        function Result = get.Data(Obj)
            % getter for Dependent property Data
            Result = getPSF(Obj);
        end
        
        function Obj = set.Data(Obj, DataPSF)
            % setter for Dependent property Data
            Obj.DataPSF = DataPSF;
            % make fun empty
            Obj.FunPSF = [];
        end
        
        function Result = get.Var(Obj)
            % getter for Dependent property Var
            Result = Obj.DataVar;
        end
        
        function Obj = set.Var(Obj, VarPSF)
            % setter for Dependent property Var
            Obj.DataVar = VarPSF;
        end
    end
    
    methods % generating PSF stamp 
        
        function [Result, Res] = getPSF(Obj, Args)
            % get a PSF stamp (or a matrix of stamps) from an AstroPSF object
            % The position(s) of the desired stamp(s) in the multi-D space of Obj.DataPSF
            % is determined or by the input coordinates from Args.PsfArgs
            % or the mean values of the object's DimVals are taken for each
            % of the dimensions. The Obj.DataPSF cube is interpolated to
            % the requested positions according to the Args.InterpMethod method(s)
            %
            % Input : - An AstroPSF object (or a matrix of objects) 
            %         * ...,key,val,...
            %         'FunPSF' - a PSF-generating function handle
            %         'StampSize' - An option to pad the PSF stamp [I, J]. 
            %         'fftpshift' - if padding is requested, whether to perform fft shift: 
            %                       'none' (default),'fftshift','ifftshift'
            %         'PsfArgs'   - desired position of the stamp in the multi-D space of PSF.DataPSF:
            %                       a cell array of values (or value vectors) corresponding 
            %                       to each of the dimensions of PSF.DataPSF 
            %                       NB: the dynamic dimension names are stored in the DimName cell array
            %         'FunArgs'   - optinal arguments to pass to FunPSF
            %         'InterpMethod' - interpolation method (may be a cell array with different methods for each dimension)
            %         'Oversampling' - resample the output stamp to this value (if not empty) 
            %         'ReNorm'       - whether to renormalize the output PSF stamp
            %         'ReNormMethod' - 'int' or 'rms' 
            % Output : - a 2D PSF stamp (X, Y) or a stack of stamps if a vector of objects or parameters is put in 
            % Author : Eran Ofek, A.M. Krassilchtchikov (Oct 2023)
            % Example: AP = AstroPSF; AP.DataPSF = imUtil.kernel2.gauss; P1 = AP.getPSF;
            %          for more complex examples see AstroPSF.unitTest
            arguments
                %                 Obj(1,1)
                Obj
                Args.FunPSF         = [];
                Args.StampSize      = [];     % if Args.StampSize > size(Result), pad the stamp with 0s
                Args.fftshift       = 'none'; % perform fftshift when padding ('none','fftshift','ifftshift')
                Args.PsfArgs        = {};    % Example: {'Wave', 2800, 'PosX', [2 3]'}
                Args.FunArgs        = {};
                Args.InterpMethod   = [];
                Args.Oversampling   = [];
                Args.ReNorm logical = true;
                Args.ReNormMethod   = 'int';  % 'int' | 'rms'
            end
            
            for IObj = 1:numel(Obj)
                
                if isempty(Args.FunPSF)
                    Args.FunPSF  = Obj(IObj).FunPSF;
                else
                    Obj(IObj).FunPSF = Args.FunPSF;
                end
%                 if isempty(Args.StampSize) % what for?
%                     Args.StampSize = Obj(IObj).StampSize;
%                 else
%                     Obj(IObj).StampSize = Args.StampSize;
%                 end
                if ~isempty(Args.InterpMethod)
                    if ~iscell(Args.InterpMethod)
                        IntMeth = {Args.InterpMethod};
                    else
                        IntMeth = Args.InterpMethod;
                    end
                else
                    IntMeth = Obj(IObj).InterpMethod;
                end
                
                if isempty(Args.FunPSF) % treat PSF as a multidimentional image stamp
                    Ndim = ndims(Obj(IObj).DataPSF)-2; % the number of additional data dimensions in the object
                    if Ndim == 0 % no additional dimensions, just copy the 2D matrix
                        Result = Obj(IObj).DataPSF;
                    else
                        % for each of the existing extra dimensions find if there is an input value for it in Args.PsfArgs
                        % if not, use the _mean value_ of the object's appropriate DimVals vector
                        DimVal = cell(Ndim,1);
                        for Idim = 1:Ndim
                            DName = Obj(IObj).DimName{Idim};
                            Ind = find( strcmpi( DName, Args.PsfArgs ), 1);
                            if isempty(Ind)
                                DimVal{Idim} = ( Obj(IObj).DimVals{Idim}(1) + Obj(IObj).DimVals{Idim}( numel(Obj(IObj).DimVals{Idim}) ) ) / 2.;
                            else
                                DimVal{Idim} = Args.PsfArgs{Ind+1};
                            end
                        end
                        % interpolate
                        X = 1:size(Obj(IObj).DataPSF,1); Y = 1:size(Obj(IObj).DataPSF,2);
                        if numel(IntMeth) == 1 % one method for all the dimensions
                            Result = interpn(X,Y, Obj(IObj).DimVals{1:Ndim}, Obj(IObj).DataPSF, ...
                                X,Y, DimVal{1:Ndim}, IntMeth{1});
                        else  % individual method for each dimension                           
                            Int = cell(Ndim+1,1);
                            Int{1} = Obj(IObj).DataPSF;                             
                            for Idim = 1:Ndim
                                Int1 = squeeze(Int{Idim});
                                Int{Idim+1} = interpn(X,Y, Obj(IObj).DimVals{Idim:Ndim}, Int1, ...
                                    X,Y, DimVal{Idim}, Obj(IObj).DimVals{Idim+1:Ndim}, IntMeth{Idim});
                            end
                            Result = Int{Ndim+1};
                        end
                    end
                else % pass the PSF cube to the FunPSF function
                    Result = Args.FunPSF(Obj(IObj).DataPSF, Args.FunArgs{:});
                end                
                % resample the output PSF stamp 
                if ~isempty(Args.Oversampling)
                    % will renorm at the next step, so do not need to renorm once more here
                    Result = imUtil.psf.oversampling(Result, Obj(IObj).Scale, Args.Oversampling, 'ReNorm', false);
                end
                % normalize the stamp 
                if Args.ReNorm
                    Result = imUtil.psf.normPSF(Result,'ReNormMethod',Args.ReNormMethod);
                end
                % pad and shift the stamp (if there are no additional dimensions)
                if ~isempty(Args.StampSize) && Ndim == 0  % 
                    if ~all(size(Result)==Args.StampSize) % pad PSF                        
%                         error('Pad PSF option is not yet available');
                        Result = imUtil.psf.padShift(Result, Args.StampSize, 'fftshift', Args.fftshift);
                    end
                end
            Res{IObj} = Result;    
            end
        end

        function Result = specWeightedPSF(Obj, Args)
            % produce a spectrum-weighted PSF of a single-element AstroPSF object
            % Input  : - a single-element AstroPSF object
            %       * ...,key,val,... 
            %       'Wave' - the wavelength of the input spectral bins (if empty, the grid of the object's PSFdata is assumed)
            %       'Spec' - the spectral weights of per-wavelength PSF stamps (if empty, a flat photon spectrum is assumed)
            %       'Pos'  - additional arguments to pass to getPSF, e.g., position: {'PosX',2,'PosY',3}
            %
            % Output : - a weighted PSF stamp
            % Author : A. Krassilchtchikov (Oct 2023)
            % Example: Pw1 = P.specWeightedPSF('Pos',{'PosX',6},'Wave',[2000 3000 4000 5000],'Spec',[0.5 1 1 0.3]);
            %          Sp  = AstroSpec.blackBody(2000:11000,3500);
            %          Pw2 = P.specWeightedPSF('Pos',{'PosX',6},'Wave',Sp.Wave,'Spec',Sp.Flux');
            arguments
                Obj(1,1)
                Args.Axis  = 'Wave'; % usually, we will weight the PSF with the spectrum, but other axes are also possible 
                Args.Wave  = []; % if empty, the grid of the object's PSFdata is assumed
                Args.Spec  = []; % if empty, a flat photon spectrum is assumed
                Args.Pos   = {}; % additional arguments to pass to getPSF, e.g., position: {'PosX',2,'PosY',3} 
            end
            
            Tiny = 1e-30; 
            
            Ind = find( strcmpi( Args.Axis, Obj.DimName ), 1);      % find the required axis in the object's dimensions
            if isempty(Ind)
                error('No wavelength axis found in the object');
            else
                Wave = Obj.DimVals{Ind};
                if ~isempty(Args.Wave) % regrid the spectrum according to the object's wavelength axis
                    Spec = interp1(Args.Wave, Args.Spec, Wave,'linear',Tiny);                     
                else                   % assume that the spectrum is defined according to the object's wavelength axis                                        
                    if isempty(Args.Spec)
                        Spec = ones(1,numel(Wave)); % at an empty input, assume a flat photon spectrum
                    else
                        Spec = Args.Spec;
                    end
                end
            end
            
            PSFcube = Obj.getPSF('PsfArgs',[{Args.Axis, Wave} Args.Pos]); % get an X x Y x Wave 3D Cube ( PSF x Wave)
            SpShape = reshape(Spec,[1 1 numel(Spec)]);
            SumL    = sum( PSFcube .* SpShape, 3 );           % multiply and sum over the wavelength dimension
            Result  = SumL ./ sum( SumL, [1,2] );             % normalization
        end

    end
    
    methods % utilities (e.g., isempty)
        
        function Result = isemptyPSF(Obj)
            % Check if PSFData is empty.
            % Input  : - An AstroPSF object.
            % Output : - An array of logical indicating if each element in
            %            the AstroPSF is empty.
            % Author : Eran Ofek (Jan 2022)
            Nobj = numel(Obj);
            Result = false(size(Obj));
            for Iobj=1:1:Nobj
                Result(Iobj) = isempty(Obj(Iobj).DataPSF);
            end
        end
    end
    
    methods % fitting
        
        function [Result,BestFit,FitRes] = fitFunPSF(Obj, Args)
            % Fit a composite function to a PSF stamp and optionally replace it
            %   The fitted function is any combination of imUtil.kernel2 like
            %   functions. The function center is not fitted, and the free
            %   parameters are the normalization of each function, followed by the
            %   function parameters.
            % Input  : - A PSF stamp.
            %          * ...,key,val,...
            %            'PsfArgs' - position in a multi-D PSF space to be passed to getPSF
            %            'Funs' - A cell array of functions to fit.
            %                   Each function in the cell is of the form:
            %                   PSF = Fun(Pars, SizeXY, PosXY), where PosXY=[]
            %                   return the stamp center.
            %                   Default is {@imUtil.kernel2.gauss}
            %            'Par0' - A cell array of initial (guess) parameters for
            %                   each one of the functions in 'Funs'.
            %                   Default is {[2 2 0]}.
            %            'Norm0' - A vector of normalizations, one per each function in
            %                   'Funs'. Default is [1].
            %            'PosXY' - The position of the functions center.
            %                   If empty, use stamp center.
            %                   Default is [].
            %            'LB' - Lower bound for all free parameters in the order:
            %                   [NormFun1, ParsFun1, NormFun2, ParsFun2,...]
            %                   Default is [].
            %            'UB' - Like 'LB', but for the upper bounds.
            %                   Default is [].
            %            'CreateNewObj' - A logical indicating if to create
            %                   a new copy of the input object.
            %                   Default is false.
            % Output : - An AstroPSF object in which the PSFData was
            %            replaced with a fitted version of the PSF stamp.
            %          - A structure with the following fields:
            %            .Par - Best fitted parameters.
            %            .ResNorm - RMS of best fit.
            %            .Resid - Observed - Calculated residuals (note that lsqcurve
            %               returns the calc-obs).
            %            .ExitFlag - Exit flag of lsqcurvefit
            %            .Output - Additional output of lsqcurvefit
            %            .J - Jacobian.
            % Author : Eran Ofek (Jun 2023)
            arguments
                Obj
                Args.PsfArgs   = {};
                Args.Funs      = {@imUtil.kernel2.gauss};
                Args.Par0      = {[2 2 0]};
                Args.Norm0     = [1];
                Args.PosXY     = [];
                Args.LB        = [];
                Args.UB        = [];
                Args.CreateNewObj logical = false;
                Args.ReplaceStamp = false;
<<<<<<< HEAD
=======
                Args.LsqOptions = optimoptions('lsqcurvefit');                
>>>>>>> 48c6929c
            end
            %
            if Args.CreateNewObj
                Result = Obj.copy;
            else
                Result = Obj;
            end
            
            Nobj = numel(Obj);
            for Iobj=1:1:Nobj
                P = Obj(Iobj).getPSF('PsfArgs',Args.PsfArgs);
                P = double(P); % this is a requirement of lsqcurvefit
                [FitRes{Iobj}, BestFit{Iobj}] = imUtil.psf.fitFunPSF(P, 'Funs',Args.Funs,...
                                            'Par0',Args.Par0,...
                                            'Norm0',Args.Norm0,...
                                            'PosXY',Args.PosXY,...
                                            'LB',Args.LB,...
<<<<<<< HEAD
                                            'UB',Args.UB);
=======
                                            'UB',Args.UB,...
                                            'LsqOptions', Args.LsqOptions);
>>>>>>> 48c6929c
                if Args.ReplaceStamp
                    Result(Iobj).DataPSF = BestFit(Iobj);
                 % as the resulting stamp is 2D, additional dimensions do not exist any more:
                    Result(Iobj).DimVals = cellfun(@(x) [0], Result(Iobj).DimVals, 'UniformOutput', false);
                end
            end
        end
        
    end
    
    methods % PSF properties
        
        function [Result, RadHalfCumSum, RadHalfPeak] = curve_of_growth(Obj, Args)
            % Calculate curve of growth of a PSF including radii
            % Input  : - An AstroPSF object
            %          * ...,key,val,...
            %            'ReCenter' - A logical indicating if to find the
            %                   PSF center using the first moment (true),
            %                   or to use the stamp center (false).
            %                   Default is true.
            %            'CenterPSFxy' - PSF center [x,y] coordinates. If [], or not provided, default
            %                   is half the PSF matrix size.
            %            'Step' - Step size of curve of growth. Default is 1.
            %            'Level' - Level at which to calculate radius.
            %                   Default is 0.5.
            %            'InterpMethod' - Interpolation method.
            %                   Default is 'linear';
            %            'EpsStep' - Default is 1e-8.
            %            'PsfArgs' - position in a multi-D PSF space to be passed to getPSF
            % Output : - A structure with the radiao profile, including the following
            %            fields:
            %            .Radius - radius
            %            .Sum    -sum
            %            .Npix   - number of pixels in annulus
            %            .Mean   - mean
            %            .Med    - median
            %            .CumSum - cumulative sum.
            %          - Column vector of RadHalfCumSum, radius of cumsum=level
            %            NaN if PSF is empty.
            %          - Column vector of RadHalfPeak, radius of flux=level.
            %            NaN if PSF is empty.
            % Author: Eran Ofek 
            % Example: AP = AstroPSF;
            %          AP.DataPSF = imUtil.kernel2.gauss;
            %          [Result, RadHalfCumSum, RadHalfPeak] = curve_of_growth(AP);            
            arguments
                Obj
                Args.ReCenter(1,1) logical  = true;
                Args.CenterPSFxy            = [];
                Args.Step                   = 1;
                Args.Level                  = 0.5;
                Args.InterpMethod           = 'linear';
                Args.EpsStep                = 1e-8;
                Args.PsfArgs                = {};
            end 
            % @FIX - @Eran
            if Args.ReCenter
                % use 1st moment to find PSF center
                M1 = moment2(Obj);
                Args.CenterPSFxy = [M1.X, M1.Y];
            end
            Nxy = size(Args.CenterPSFxy,1);
            
            Nobj = numel(Obj);
            RadHalfPeak   = nan(Nobj,1);
            RadHalfCumSum = nan(Nobj,1);
            Result = struct('Radius',cell(Nobj,1), 'Sum',cell(Nobj,1), 'Npix',cell(Nobj,1), 'Mean',cell(Nobj,1), 'Med',cell(Nobj,1), 'CumSum',cell(Nobj,1));
            for Iobj=1:1:Nobj
                Ixy = min(Iobj,Nxy);
                P = Obj(Iobj).getPSF('PsfArgs',Args.PsfArgs); % get the stamp 
                if isempty(P)
                    RadHalfCumSum(Iobj) = NaN;
                    RadHalfPeak(Iobj)   = NaN;
                else
                    Result(Iobj)        = imUtil.psf.curve_of_growth(P, Args.CenterPSFxy(Ixy,:), Args.Step);
                    N = numel(Result(Iobj).Radius);
                    % EpsVec is needed in order to insure monotonicity
                    EpsVec = (1:1:N)'.*Args.EpsStep;
                    RadHalfCumSum(Iobj) = interp1(Result(Iobj).CumSum + EpsVec, Result(Iobj).Radius, Args.Level, Args.InterpMethod);
                    RadHalfPeak(Iobj)   = interp1(Result(Iobj).Med./max(Result(Iobj).Med)-EpsVec, Result(Iobj).Radius, Args.Level, Args.InterpMethod);
                end
            end
            
        end
        
        function [varargout] = moment2(Obj, Args)
            % Calculate the moments and aperture photometry of PSFs
            %   using the imUtil.image.moment2 function.
            % Input  : - An AstroPSF object in which all the PSFs have the
            %            same size.
            %          * Pairs of ...,key,val,... The following keywords are available:
            %            'moment2Args' - A cell array of arguments to pass
            %                   to imUtiul.image.moment2. Default is {}.
            %            'PsfArgs' - position in a multi-D PSF space to be passed to getPSF
            % Output  : - First moment information.
            %             A structure with the following fields.
            %             .RoundX - Vector of roundex X position
            %             .RoundY - Vector of roundex Y position
            %             .DeltaLastX - Vector of the X shifts in the last position
            %                           iteration.
            %             .DeltaLastY - Vector of the Y shifts in the last position
            %                           iteration.
            %             .Iter - Number of position iterations.
            %             .X    - 1st moment X position
            %             .Y    - 1st moment Y position.
            %             .Xstart - Starting X position,
            %             .Ystart - Starting Y position.
            %           - A second momement information.
            %             A structure with the following fields.
            %             .X2 - X^2 2nd moment.
            %             .Y2 - Y.^2 2nd moment.
            %             .XY - X*Y 2nd moment.
            %           - Photometry information. A structure with the following fields.
            %             .AperRadius - Vector of apertures radius.
            %             .AperPhot - Matrix of aperture photometry. Column per
            %                         aperture.
            %             .AperArea - Matrix of apertures area. Column per aperture.
            %             .BoxPhot  - Vector of the full box photometry
            %             .AnnulusBack - Annulus background.
            %             .AnnulusStd - Annulus StD.
            %             .WeightedAper - Weighted photometry. Weighted by the user
            %                           specified weight function.
            % Author: Eran Ofek
            % Example: AP = AstroPSF;
            %          AP.DataPSF = imUtil.kernel2.gauss;
            %          AP(2).DataPSF = imUtil.kernel2.gauss;
            %          [M1,M2,Aper] = moment2(AP);
            
            arguments
                Obj
                Args.moment2Args cell          = {};
                Args.PsfArgs     cell          = {};
                
            end
            
            Cube     = images2cube(Obj,'PsfArgs',Args.PsfArgs);
            SizeCube = size(Cube);
            X = (SizeCube(2)-1).*0.5;
            Y = (SizeCube(1)-1).*0.5;
            
            [varargout{1:nargout}] = imUtil.image.moment2(Cube, X, Y, Args.moment2Args{:}, 'SubBack',false);
            
        end
        
        function [FWHM_CumSum, FWHM_Flux] = fwhm(Obj, Args)
            % Calculate the FWHM of a PSF using the curve of growth
            %   (for alternative method use moment2).
            % Input  : - An AstroPSF object.
            %          * ...,key,val,...
            %            'PsfArgs' - a cell array of key,val arguments to pass to curve_of_growth. Default is {}. 
            %            'curveArgs' - a cell array of additional arguments to be passed to curve_of_growth
            % Output : - The FWHM calculated from the half cumsum [pix]
            %          - The FWHM calculated from the half peak flux [pix]
            %            radius.
            % Author : Eran Ofek (May 2021)
            % Example: [FWHM_CumSum, FWHM_Flux] = fwhm(AP);
            
            arguments
                Obj
                Args.PsfArgs cell     = {};    
                Args.curveArgs cell   = {};
            end
            
            [~, FWHM_CumSum, FWHM_Flux] = curve_of_growth(Obj,'PsfArgs',Args.PsfArgs,Args.curveArgs{:});
            FWHM_CumSum = 2.*FWHM_CumSum;
            FWHM_Flux   = 2.*FWHM_Flux;
            
        end
        
        function [Radius, Val] = radialProfile(Obj,Args)
            % extract radial profiles from an AstroPSF object 
            % Input: - an AstroPSF object
            %        * ...,key,val,...
            %        'PsfArgs' - position in a multi-D PSF space to be passed to getPSF
            %        'Radius' - A radius up to which to calculate the radial
            %                   profile, or a vector of radius edges.
            %                   If empty, set it to the smallest image dim.
            %        'Step'   - Step size for radial edges. Default is 1
            %        'ReCenter' - a [Y, X] position around to calculate the radial profile.
            %                   If empty, use image center. Default is [].
            % Output: - the radial profile: a vector of radii R and a vector of Sum
            % Author: A.M. Krassilchtchikov (Oct 2023)
            % Example: AP = AstroPSF; AP.DataPSF = imUtil.kernel2.gauss;
            %          [R, V] = AP.radialProfile; 
            arguments
                Obj(1,1)
                Args.PsfArgs  = {};
                Args.Radius   = [];
                Args.Step     = 1;
                Args.ReCenter = [];
            end           
            Stamp  = Obj.getPSF('PsfArgs',Args.PsfArgs); % get the stamp
            Prof   = imUtil.psf.radialProfile(Stamp,Args.ReCenter,'Radius',Args.Radius,'Step',Args.Step);
            Radius = Prof.R; Val = Prof.Sum; 
        end
        
%         function fitGaussians
%
%         end
    end
    
    methods % functionality 
        
        function [CubeData, CubeVar] = images2cube(Obj, Args)
            % Transform an array of AstroPSF into a cube of PSFs
            % Input  : - An AstroPSF object.
            %            The Data size in all the elements must be the
            %            same.
            %            * ...,key,val,...
            %            'PsfArgs' - position in a multi-D PSF space to be passed to getPSF
            % Output : - A cube of PSF, where the PSF index is in the 3rd
            %            dimension.
            %          - A cube of PSF variances, where the PSF index is in the 3rd
            %            dimension.
            % Author : Eran Ofek
            % Example: [CubeData, CubeVar] = images2cube(Obj)
            arguments
                Obj
                Args.PsfArgs = {};
            end
           
            Nobj = numel(Obj);
            [Ny, Nx] = size(Obj(1).Data);
            CubeData = zeros(Ny, Nx, Nobj);
            if nargout>1
                CubeVar = zeros(Ny, Nx, Nobj);
            end
            for Iobj=1:1:Nobj
                P = Obj(Iobj).getPSF('PsfArgs',Args.PsfArgs); % get the stamp 
                CubeData(:,:,Iobj) = P;
                if nargout>1 % this is not yet done for multi-D PSF 
                    if ~isempty(Obj(Iobj).Var)
                        CubeVar(:,:,Iobj) = Obj(Iobj).Var;
                    end
                end
            end
            
        end
        
    end
    
    methods % pad, shift, smooth edges
        
        function Result = padShift(Obj, NewSizeIJ, Args)
            % Pad a PSF with zeros and shift its center
            %   This function uses: imUtil.psf.padShift
            % Input  : - self.
            %          - The [I, J] size of the the required output zero
            %            padded PSF.
            %          * ...,key,val,...
            %            'fftshift' - One of the following options:
            %                   'fftshift' - apply fftshift to the result
            %                   'ifftshift' - apply ifftshift to the result.
            %                   'none' - Returned centered PSF.
            %                   Default is 'none'.
            %            'OutType' - The output class:
            %                   'AstroPSF' - Return an updated AstroPSF
            %                       object.
            %                   'cube' - Return a cube of PSFs in which the
            %                       3rd index corresponds to the PSF index
            %                       (i.e., element in input AstroPSF).
            %                   Default is 'AstroPSF'.
            %            'CreateNewObj' - A logical indicating if to create
            %                   a new copy of the input object.
            %                   Default is true.            
            % Output : - An updated AstroPSF object.
            % Author: Eran Ofek
            % Example: R=AI.PSFData.padShift([100,100]);
            %          % full example:
            %          P=AstroPSF(imUtil.kernel2.gauss);
            %          R = P.padShift([30 30]);
            %          imUtil.image.moment2(R.Data,15 ,15)

            arguments
                Obj
                NewSizeIJ
                Args.fftshift    = 'none';
                Args.OutType     = 'AstroPSF';
                Args.CreateNewObj logical = true;
            end

            switch lower(Args.OutType)
                case 'astropsf'
                    if Args.CreateNewObj
                        Result = Obj.copy;
                    else
                        Result = Obj;
                    end
                case 'cube'
                    Result = zeros([NewSizeIJ, numel(Obj)]);
                otherwise
                    error('Unknown OutType option');
            end
            
            Nobj = numel(Obj);
            for Iobj=1:1:Nobj
                switch lower(Args.OutType)
                    case 'astropsf'
                        Result(Iobj).Data = imUtil.psf.padShift(Obj(Iobj).getPSF, NewSizeIJ, 'fftshift',Args.fftshift);
                    case 'cube'
                        Result(:,:,Iobj) = imUtil.psf.padShift(Obj(Iobj).getPSF, NewSizeIJ, 'fftshift',Args.fftshift);
                end
            end
        end

        function Result = full2stamp(Obj, Args)
            % Given a PSF contained in a full-size image, generate a stamp of the PSF.
            % Input  : - An AstroPSF object containing a full-size image matrix or cube of PSFs. If a cube, then
            %            the image index must be in the 3rd dimension.
            %          * ...,key,val,...
            %            'PsfArgs' - position in a multi-D PSF space to be passed to getPSF
            %            'StampHalfSize' - Output stamp half size in [X,Y].
            %                   Default is [7 7] (i.e., stamp will be 15 by 15).
            %            'IsCorner' - A logical indicating if the PSF is in the
            %                   image corner (true) or center (false) in the input
            %                   full-size image.
            %                   Default is true.
            %            'Recenter' - Recenter the PSF using 1st moment estimation.
            %                   Default is false (NOT AVAILABLE).
            %            'zeroConv' - A logical indicating if to call the imUtil.psf.psf_zeroConverge
            %                   in order to smooth the edges of the PSF.
            %                   Default is true.
            %            'zeroConvArgs' - A cell array of arguments to pass to
            %                   imUtil.psf.psf_zeroConverge
            %                   Default is {}.
            %            'Norm' - Normalize the PSF stamp by this value.
            %                   If true, then will normalize the PSF by its sum
            %                   (such that integral will be 1).
            %                   Default is true.
            %            'CreateNewObj' - A logical indicating if to create
            %                   a new copy of the input object.
            %                   Default is false.
            % Output : - An AstroPSF object with the updated PSF.
            %            A PSF (centered) in a stamp.
            % Author : Eran Ofek (Jun 2023)
            % Example: 

            arguments
                Obj
                Args.PsfArgs              = {};
                Args.StampHalfSize        = [7 7];   % [X, Y]
                Args.IsCorner logical     = true;
                Args.Recenter logical     = false;
                Args.zeroConv logical     = true;
                Args.zeroConvArgs cell    = {};
                Args.Norm                 = true;
                Args.CreateNewObj logical = false;
            end
            
            if Args.CreateNewObj
                Result = Obj.copy;
            else
                Result = Obj;
            end
            
            Nobj = numel(Obj);
            for Iobj=1:1:Nobj
                P = Obj.getPSF();
                Result(Iobj).DataPSF = imUtil.psf.full2stamp(P, 'StampHalfSize',Args.StampHalfSize,...
                                                                         'IsCorner',Args.IsCorner,...
                                                                         'Recenter',Args.Recenter,...
                                                                         'zeroConv',Args.zeroConv,...
                                                                         'zeroConvArgs',Args.zeroConvArgs,...
                                                                         'Norm',Args.Norm);
            % as the resulting stamp is 2D, additional dimensions do not exist any more:
            Result(Iobj).DimVals = cellfun(@(x) [0], Result(Iobj).DimVals, 'UniformOutput', false);
            end
        end
        
        function Result = suppressEdges(Obj, Args)
            % Multiply the PSF by edge suppressing function (e.g., cosbell).
            %   Useful in order to verify that the PSF is zero padded and
            %   approach zero smoothly.
            %   See also: imUtil.psf.suppressEdges                
            % Input  : - An AstroPSF object.
            %          * ...,key,val,...
            %            'Fun' - A 2-D function that will multiply the PSF.
            %                   The function is of the form F(Pars, SizeXY)
            %                   Default is @imUtil.kernel2.cosbell
            %            'FunPars' - Vector of parameters that will be
            %                   passed as the first argument to the Fun.
            %                   Default is 5 7
            %            'MultVar' - Multiply also the DataVar property.
            %                   Default is false.
            %            'Norm' - A logical indicating if to normalize the
            %                   sum of the PSF to 1.
            %                   Default is true.
            %            'CreateNewObj' - A logical indicating if to create
            %                   a new copy of the input object.
            %                   Default is false.
            % Output : - A corrected AstroPSF object.
            % Author : Eran Ofek (Jun 2023)
            % Example: P.suppressEdges;
            
            arguments
                Obj
                Args.Fun                     = @imUtil.kernel2.cosbell;
                Args.FunPars                 = [5 7];
                Args.MultVar logical         = false;
                Args.Norm logical            = true;
                Args.CreateNewObj logical    = false;                
            end
            
            if Args.CreateNewObj
                Result = Obj.copy;
            else
                Result = Obj;
            end
            
            Nobj = numel(Obj);
            Size = size(Result(1).DataPSF);
            Fun  = Args.Fun(Args.FunPars, [Size(2) Size(1)]);
            for Iobj=1:1:Nobj
                Result(Iobj).DataPSF  = Result(Iobj).DataPSF .* Fun;
                if Args.Norm
                    Result(Iobj).normPSF;
                end
                if Args.MultVar
                    Result(Iobj).DataVar  = Result(Iobj).DataVar .* Fun;
                end
            end
            
        end

        function Obj = normPSF(Obj,Args)
            % Normalize a PSF so that its sum is 1
            % Input  : - An AstroPSF object
            %        * ...,key,val,... 
            %        'ReNormMethod' - 'int' -- normalize to the sum of pixel values; 'rms' -- normalize to rms
            % Output : - An uppdated AstroPSF object (no new copy).
            % Author : Eran Ofek (Jun 2023)
            arguments
                Obj
                Args.ReNormMethod = 'int' % 'int' or 'rms' 
            end
            Nobj = numel(Obj);
            for Iobj=1:1:Nobj
                Obj(Iobj).DataPSF = imUtil.psf.normPSF(Obj(Iobj).DataPSF,'ReNormMethod',Args.ReNormMethod); 
            end
        end
        
        function Obj = even2odd(Obj, Args)
            % Rescale a PSF so that the stamp size becomes odd in both directions
            % Input  : - An AstroPSF object
            % Output : - An updated AstroPSF object with the stamp rescaled
            %            and the scale factors changed appropriately
            % Author : A.M. Krassilchtchikov (Jun 2023)
            arguments
                Obj
                Args.Method = 'bilinear'; % interpolation method 
            end
            
            Nobj = numel(Obj);
            for Iobj=1:1:Nobj
                SizeX = size(Obj(Iobj).DataPSF,1);
                SizeY = size(Obj(Iobj).DataPSF,2);
                if mod( SizeX, 2 ) == 0 && mod( SizeY, 2 ) == 0
                    Fx = (SizeX + 1) / SizeX; Fy = (SizeY + 1) / SizeY;
                    Obj(Iobj).DataPSF = (1/(Fx*Fy)) .* imresize( Obj(Iobj).DataPSF, [Fx*SizeX Fy*SizeY], 'Method', Args.Method);
                elseif mod( SizeX, 2 ) == 0 && mod( SizeY, 2 ) == 1
                    Fx = (SizeX + 1) / SizeX; Fy = 1;
                    Obj(Iobj).DataPSF = (1/(Fx*Fy)) .* imresize( Obj(Iobj).DataPSF, [Fx*SizeX Fy*SizeY], 'Method', Args.Method);
                elseif mod( SizeX, 2 ) == 1 && mod( SizeY, 2 ) == 1
                    Fx = 1;                   Fy = (SizeY + 1) / SizeY;
                    Obj(Iobj).DataPSF = (1/(Fx*Fy)) .* imresize( Obj(Iobj).DataPSF, [Fx*SizeX Fy*SizeY], 'Method', Args.Method);                    
                else
                    Fx = 1;                   Fy = 1;
                end
                Obj(Iobj).Scale(1)  = Obj(Iobj).Scale(1) * Fx; 
                Obj(Iobj).Scale(2)  = Obj(Iobj).Scale(2) * Fy; 
            end
            
        end
        
    end
    
    methods % plotting
        
        function surface(Obj, Args)
            % plot PSF using surface
            % Input  : - A single element AstroPSF object
            % Author : Eran Ofek (Jan 2022)
            % Input: - AstroPSF Object 
            %        * ...,key,val,...
            %        'PsfArgs' - position in a multi-D PSF space to be passed to getPSF
            % Author: Eran Ofek
            % Example: AI.PSFData.surface
            arguments
                Obj(1,1)
                Args.PsfArgs = {};
            end
            Stamp = Obj.getPSF('PsfArgs',Args.PsfArgs);
            surface(Stamp);
            colorbar;
        end
        
        function plotRadialProfile(Obj, Args)
            % plot radial profiles of the input AstroPSF objects
            % Input : - A stack of AstroPSF objects or a single object
            %       * ...,key,val,...
            %        'Radius' - A radius up to which to calculate the radial
            %                   profile, or a vector of radius edges.
            %                   If empty, set it to the smallest image dim.
            %        'Step'   - Step size for radial edges. Default is 1
            %        'ReCenter' - a [Y, X] position around to calculate the radial profile.
            %                   If empty, use image center. Default is [].
            %        'FigNum'  - number of the plot (def. to Figure 10)
            %        'PsfArgs' - position in a multi-D PSF space to be passed to getPSF
            % Output: - a figure with radial profiles of all the input objects
            % Author: A.M. Krassilchtchikov (Oct 2023)
            % Example: AP2(1) = AstroPSF; AP2(1).DataPSF = rand(15);
            %          AP2(2) = AstroPSF; AP2(2).DataPSF = imUtil.kernel2.gauss;
            %          AP2.plotRadialProfile;
            arguments
                Obj
                Args.Radius   = [];
                Args.Step     = 1;
                Args.ReCenter = [];
                Args.FigNum   = 10;
                Args.PsfArgs  = {};
            end
            figure(Args.FigNum); clf; hold on
            Nobj = numel(Obj);
            for Iobj=1:1:Nobj
                [Rad, Val] = Obj(Iobj).radialProfile('Radius',Args.Radius,'Step',Args.Step,'ReCenter',Args.ReCenter,'PsfArgs',Args.PsfArgs);
                plot(Rad, Val);
            end
            hold off
        end
        
    end
    
    methods (Static) % UnitTest
        Result = unitTest()
            % unitTest for AstroPSF
    end
    
end

           <|MERGE_RESOLUTION|>--- conflicted
+++ resolved
@@ -444,10 +444,7 @@
                 Args.UB        = [];
                 Args.CreateNewObj logical = false;
                 Args.ReplaceStamp = false;
-<<<<<<< HEAD
-=======
                 Args.LsqOptions = optimoptions('lsqcurvefit');                
->>>>>>> 48c6929c
             end
             %
             if Args.CreateNewObj
@@ -465,12 +462,8 @@
                                             'Norm0',Args.Norm0,...
                                             'PosXY',Args.PosXY,...
                                             'LB',Args.LB,...
-<<<<<<< HEAD
-                                            'UB',Args.UB);
-=======
                                             'UB',Args.UB,...
                                             'LsqOptions', Args.LsqOptions);
->>>>>>> 48c6929c
                 if Args.ReplaceStamp
                     Result(Iobj).DataPSF = BestFit(Iobj);
                  % as the resulting stamp is 2D, additional dimensions do not exist any more:
