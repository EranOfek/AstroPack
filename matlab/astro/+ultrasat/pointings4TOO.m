--- conflicted
+++ resolved
@@ -122,25 +122,6 @@
     Uniq = R.UNIQ(Ind0,:);
     RA   = R.RA(Ind0,:);
     Dec  = R.DEC(Ind0,:);
-<<<<<<< HEAD
-            
-    Nside = 2.^floor(log(Uniq/4)/(2*log(2)));
-    Ipix  = Uniq - 4 * Nside.^2;
-    IpixFile = 'Ipix.txt';
-    writematrix(Ipix,IpixFile);
-        
-%     python3 ~/matlab/AstroPack/matlab/astro/+celestial/+grid/healpix2coo.py 1024 Ipix.txt 1 1
-%     Script ='~/matlab/AstroPack/matlab/astro/+celestial/+grid/healpix2coo.py';
-%     system(['python3' ' ' Script ' ' Nside(1) ' ' IpixFile ' ' 1 ' ' 1]);
-
-    Coo = readmatrix('healpix_nside_1024_coo.txt');
-    RA = Coo(:,1); Dec = Coo(:,2);
-%
-%     writematrix([RA Dec],'coords.txt','Delimiter'," ")
-%     celestial.grid.get_healpix_numbers(Nside(1),'coords.txt',1,'Nested',1);
-%     Ind  = log(Nside)/log(2)-1; 
-%     
-=======
 %     
 %     % this is a coordinate check
 %     % now it seems that the coordinates in the input csv files are OK
@@ -161,18 +142,13 @@
 % %     celestial.grid.get_healpix_numbers(Nside(1),'coords.txt',1,'Nested',1);
 % %     Ind  = log(Nside)/log(2)-1; 
 % %     
->>>>>>> 65d5a5f2
     Ind  = floor(log(Uniq/4)/(2*log(2)))-1;    
     PixRad = NsideRad(Ind(:,1),2)/RAD;
     
 %     plot.skyCircles(RA,Dec,'Rad',PixRad,'PlotOnMap',true,'Color','black','NumPoints',10);
     plotm(Dec./RAD,RA./RAD,'*') % plot the healpix pixels 
-<<<<<<< HEAD
-    
-=======
         
     % find all the 7-deg grid pixels intersecting with the alert pixels 
->>>>>>> 65d5a5f2
     for Ip = 1:Np
         Rd = celestial.coo.sphere_dist_fast(Grid0(Ip,1)/RAD,Grid0(Ip,2)/RAD,RA./RAD,Dec./RAD);
         if any(Rd < PixRad + Args.FOVradius/RAD) 
