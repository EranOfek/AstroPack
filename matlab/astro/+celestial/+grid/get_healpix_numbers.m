--- conflicted
+++ resolved
@@ -5,15 +5,9 @@
     %        - an array of Dec [deg] (may skip it if RA is a filename)
     %      * ...,key,val,...
     %      'Python' - system command for the python3 executable
-<<<<<<< HEAD
-    %      'Nested' - 'False' (ring structure) or 'True' (nested structure)
-    %      'Lonlat' - 'True' (degrees) or 'False' (radians)
-    % Output: - a text file containing the HEALPIX pixel numbers in a row
-=======
     %      'Nested' - 0 (ring structure) or 1 (nested structure)
     %      'Lonlat' - 1 (degrees) or 0 (radians)
     % Output: - a text file named "healpix_nside_{nside}_pixelnumbers.txt" containing the HEALPIX pixel numbers in a row
->>>>>>> dba03964
     % Author: A.M. Krassilchtchikov (Mar 2024)
     % Example: celestial.grid.get_healpix_numbers(2048, '~/ULTRASAT/SkyGrid/coords.txt')
     %          celestial.grid.get_healpix_numbers(2048, 10.,1)
@@ -23,13 +17,8 @@
         RA
         Dec         =  0;
         Args.Python = 'python3';
-<<<<<<< HEAD
-        Args.Nested = 'False';
-        Args.Lonlat = 'True'; 
-=======
         Args.Nested = 0;
         Args.Lonlat = 1; 
->>>>>>> dba03964
     end
     
     current_function_path = mfilename('fullpath');
@@ -37,11 +26,8 @@
     Script = sprintf('%s/get_healpix_numbers.py',current_function_directory);
     
     Nside = sprintf('%d',NSide);
-<<<<<<< HEAD
-=======
     Nested  = sprintf('%d',Args.Nested);
     Degrees = sprintf('%d',Args.Lonlat);
->>>>>>> dba03964
     
     if isnumeric(RA)
         RA  = sprintf('%f',RA);
@@ -51,11 +37,7 @@
     end
     
     try
-<<<<<<< HEAD
-        system([Args.Python ' ' Script ' ' Nside ' ' RA ' ' Dec ' ' Args.Nested ' ' Args.Lonlat]);
-=======
         system([Args.Python ' ' Script ' ' Nside ' ' RA ' ' Dec ' ' Nested ' ' Degrees]);
->>>>>>> dba03964
     catch
         fprintf('Some of the required python libraries may be missing.\n'); 
         fprintf('You can install them in the following way:\n'); 
