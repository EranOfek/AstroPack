--- conflicted
+++ resolved
@@ -313,12 +313,10 @@
                     if isempty(Obj.(FN{Ifn})) || isempty(NewObj.(FN{Ifn}))
                         % skip
                     else
-<<<<<<< HEAD
-                        if size(NewObj.(FN{Ifn}), 1)==1
-                            Result.(FN{Ifn})(Ind,:) = NewObj.(FN{Ifn});
-                        else
-                            Result.(FN{Ifn})(Ind,:) = NewObj.(FN{Ifn})(IndNew,:);
-=======
+%                         if size(NewObj.(FN{Ifn}), 1)==1
+%                             Result.(FN{Ifn})(Ind,:) = NewObj.(FN{Ifn});
+%                         else
+%                             Result.(FN{Ifn})(Ind,:) = NewObj.(FN{Ifn})(IndNew,:);
                         if (numel( NewObj.(FN{Ifn}) )==1 &&  numel(IndNew)>1)
                             Result.(FN{Ifn})(Ind,:) = NewObj.(FN{Ifn})(1,:);
                         else
@@ -327,7 +325,6 @@
                             else
                                 Result.(FN{Ifn})(Ind,:) = NewObj.(FN{Ifn})(IndNew,:);
                             end
->>>>>>> 8c495ec4
                         end
                     end
                 end
