function [AbsPath] = relPath2absPath(RelPath)
    % Generate an absolute path from relative path
    %     Given a relative path including '~' and '/../' create a clean
    %     absolute path.
    % Input  : - Relative path.
    % Output : - Absolute path
    % Author : Eran Ofek (2024 Jan) 
    % Example: FN = '~/matlab/data/spec/../a.fits'; FN1 = tools.os.relPath2absPath(FN)
    %          DN = '~/matlab/data/../AstroPack/../data/'; DN1 = tools.os.relPath2absPath(DN)
    %          DN = '~/matlab/AstroPack/../../matlab/../'; DN1 = tools.os.relPath2absPath(DN)
<<<<<<< HEAD
    %          DN1 = tools.os.relPath2absPath('a.fits')
    
=======
>>>>>>> 9e85044d

    FileSep = filesep;

    if strcmp(RelPath(1), FileSep) || strcmp(RelPath(1), '~') || strcmp(RelPath(1), '.')
        if strcmp(RelPath(1), '.')
            RelPath = sprintf('%s%s%s', pwd, FileSep, RelPath);
            AbsPath = tools.os.relPath2absPath(RelPath);
        else

            if strcmp(RelPath(1),'~')
                HomePath = getenv('HOME');
                if strcmp(RelPath(2), filesep)
                    RelPath = sprintf('%s%s', HomePath, RelPath(2:end));
                else
                    RelPath = sprintf('%s%s%s', HomePath, FileSep, RelPath(2:end));
                end
            end
            
            FoundDots = true;
            Splitted = split(RelPath, FileSep);
            while FoundDots
                
                I = find(strcmp(Splitted,'..'),1,'first');
                if ~isempty(I)
                    Splitted{I-1} = [];
                    Splitted{I}   = [];
                else
                    FoundDots = false;
                end
                Splitted = Splitted(~cellfun(@isempty, Splitted));
            end
            
            % rebuilt path
            Ns = numel(Splitted);
            AbsPath = '';
            for Is=1:1:Ns
                AbsPath = sprintf('%s%s%s', AbsPath, FileSep, Splitted{Is});
            end
        end
    else
        % No change
        AbsPath = RelPath;
    
<<<<<<< HEAD
    end
=======
    % rebuilt path
    Ns = numel(Splitted);
    if Ns > 1
        AbsPath = '';
        for Is=1:1:Ns
            AbsPath = sprintf('%s%s%s', AbsPath, FileSep, Splitted{Is});
        end
    else
        AbsPath = sprintf('%s%s%s',pwd,FileSep,Splitted{1});
    end    
>>>>>>> 9e85044d
        
end<|MERGE_RESOLUTION|>--- conflicted
+++ resolved
@@ -8,11 +8,8 @@
     % Example: FN = '~/matlab/data/spec/../a.fits'; FN1 = tools.os.relPath2absPath(FN)
     %          DN = '~/matlab/data/../AstroPack/../data/'; DN1 = tools.os.relPath2absPath(DN)
     %          DN = '~/matlab/AstroPack/../../matlab/../'; DN1 = tools.os.relPath2absPath(DN)
-<<<<<<< HEAD
     %          DN1 = tools.os.relPath2absPath('a.fits')
-    
-=======
->>>>>>> 9e85044d
+    %          DN1 = tools.os.relPath2absPath('../a.fits')
 
     FileSep = filesep;
 
@@ -51,24 +48,27 @@
             for Is=1:1:Ns
                 AbsPath = sprintf('%s%s%s', AbsPath, FileSep, Splitted{Is});
             end
+
+            % rebuilt path
+            Ns = numel(Splitted);
+            if Ns > 1
+                AbsPath = '';
+                for Is=1:1:Ns
+                    AbsPath = sprintf('%s%s%s', AbsPath, FileSep, Splitted{Is});
+                end
+            else
+                AbsPath = sprintf('%s%s%s',pwd,FileSep,Splitted{1});
+            end    
+
         end
+
+       
+        
     else
         % No change
         AbsPath = RelPath;
     
-<<<<<<< HEAD
     end
-=======
-    % rebuilt path
-    Ns = numel(Splitted);
-    if Ns > 1
-        AbsPath = '';
-        for Is=1:1:Ns
-            AbsPath = sprintf('%s%s%s', AbsPath, FileSep, Splitted{Is});
-        end
-    else
-        AbsPath = sprintf('%s%s%s',pwd,FileSep,Splitted{1});
-    end    
->>>>>>> 9e85044d
-        
+
+   
 end