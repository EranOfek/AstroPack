function Destination = moveFiles(SourceFiles, DestFiles, SourcePath, DestPath, Args)
    % Move a list of files with options.
    %   Can be use to move files, move a list of of files with common path,
    %   create destination directories, and move file using regular
    %   expressions.
    % Input  : - Source files:
    %            This can be a single file name (char array), a cell array
    %            of file names, or a regular expression.
    %            If regular expression, set 'RegExp' to true.
    %          - Destination file names. A single file name, or a cell array
    %            of file names. If empty, then use the source name as
    %            destination.
    %            Default is [].
    %          - Source path, either a char or a cell array of paths.
    %            Default is ''.
    %          - Destination path, either a char or a cell array of paths.
    %            If empty, will assume all files have the same destination
    %            and the destination is given in the destination file names
    %            (second input argument).
    %            Default is ''.
    %          * ...,key,val,...
    %            'MkDir' - A logical indicating if to create destination
    %                   directory. Default is true.
    %            'RegExp' - A logical indicating if to attempt use regular
    %                   expressions on the source name. Default is false.
    % Output : - A cell array of destination file names including full
    %            path.
    % Author : Eran Ofek (Apr 2022)
    % Example: % move list of files from local dir to some dir.
    %          Destination = io.files.moveFiles({'a',v'}, [], '', '~/')
    %          % Move files selected by some pattern
    %          Destination = io.files.moveFiles('A*.\.txt', [], '', '~/','RegExp',true)
    
    arguments
        SourceFiles
        DestFiles           = [];
        SourcePath          = '';
        DestPath            = '';
        Args.MkDir logical  = true;
        Args.RegExp logical = false;
    end
    
    if Args.RegExp
        if ~ischar(SourcePath)
            error('For RegExp ture SourcePath must be a char');
        end
        Files = dir(SourcePath);
        SourceFiles = regexp({Files.name}, SourceFiles, 'match');
    end
    
    if isempty(DestFiles)
        DestFiles = SourceFiles;
    end
    
    if ischar(SourceFiles)
        SourceFiles = {SourceFiles};
    end
    if ischar(DestFiles)
        DestFiles = {DestFiles};
    end   
    
    if isempty(DestPath)
        % assumeing all files have the same destination
        DestPath = fileparts(DestFiles);
        DestPathInFile = true;
    else
        DestPathInFile = false;
    end
    
    if ischar(DestPath) && Args.MkDir
        mkdir(DestPath)
    end
    
    Nfile = numel(SourceFiles);
    Destination = cell(1, Nfile);
    for Ifile=1:1:Nfile
        if isempty(SourcePath)
            Source      = sprintf('%s', SourceFiles{Ifile});
        else
            Source      = sprintf('%s%s%s', SourcePath, filesep, SourceFiles{Ifile});
        end
        if DestPathInFile
            Destination{Ifile} = DestFiles{Ifile};
        else
<<<<<<< HEAD
            if iscell(DestPath)
                Destination{Ifile} = sprintf('%s%s%s', DestPath{Ifile}, filesep, DestFiles{Ifile});
            else
                Destination{Ifile} = sprintf('%s%s%s', DestPath, filesep, DestFiles{Ifile});
            end
=======
            Destination{Ifile} = sprintf('%s%s%s', DestPath{Ifile}, filesep, DestFiles{Ifile});
>>>>>>> 65e7b235
        end
        % make sure diirectory exist
        if ~ischar(DestPath) && Args.MkDir
            if ~isfolder(DestPath{Ifile})
                mkdir(DestPath{Ifile});
            end
        end
        % move file
        movefile(Source, Destination{Ifile});
    end
    
end<|MERGE_RESOLUTION|>--- conflicted
+++ resolved
@@ -82,15 +82,11 @@
         if DestPathInFile
             Destination{Ifile} = DestFiles{Ifile};
         else
-<<<<<<< HEAD
             if iscell(DestPath)
                 Destination{Ifile} = sprintf('%s%s%s', DestPath{Ifile}, filesep, DestFiles{Ifile});
             else
                 Destination{Ifile} = sprintf('%s%s%s', DestPath, filesep, DestFiles{Ifile});
             end
-=======
-            Destination{Ifile} = sprintf('%s%s%s', DestPath{Ifile}, filesep, DestFiles{Ifile});
->>>>>>> 65e7b235
         end
         % make sure diirectory exist
         if ~ischar(DestPath) && Args.MkDir
