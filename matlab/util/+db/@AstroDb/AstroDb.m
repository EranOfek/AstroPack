% db.AstroDB is a class for astronomical relational DB
%
classdef AstroDb < Component

    % Properties
    properties (SetAccess = public)
        Query       = []      % DbQuery object
        Telescope   = 'LAST'  % Telescope object
        
        % Database name
        DnULTRASAT  = '';
        DnLAST      = 'LAST';
        
        % Table Names
        TnRawImages     = 'raw_images';
        TnProcImages    = 'proc_images';
        TnCoaddImages   = 'coadd_images';       
        TnSrcCatalog    = 'src_catalog';
    end


    methods
        
        function Obj = AstroDb(Args)
            % Create new DbQuery object
            % To use SSH Tunnel, run SSH on local machine, and specify its port:
            %       ssh -L 63331:localhost:5432 ocs@10.23.1.25
            %
            %
            % Input : - 
            %           * Pairs of ...,key,val,...
            %             The following keys are available:
            %             'Host'      - Host name
            %             'Database'  - Database name
            %             'UserName'  - User name
            %             'Password'  - Password
            %             'Port'      - Port number
            %
            % Output   : - New instance of LastDb object
            % Author   : Chen Tishler (02/2023)
            % Examples :
            %   % Create query object width default connection parameters
            %   Q = DbQuery()
            %
            arguments
                % These arguments are used when both DbQuery and DbCon are NOT set:
                Args.Host          = 'socsrv' %localhost'     % 'socsrv'        % Host name or IP address
                Args.Port          = 5432 % 63331           % 5432            % Port number
                Args.DatabaseName  = 'lastdb'        % 'last_operational'
                Args.UserName      = 'postgres'      % User name
                Args.Password      = 'PassRoot' %'postgres'      % 'PassRoot'      % Password
            end

            %
            Obj.setName('LastDb');
            
            % Create DbQuery object
            Obj.msgLog(LogLevel.Info, 'Connecting to server %s:%d, database: %s, user: %s/%s', Args.Host, Args.Port, Args.DatabaseName, Args.UserName, Args.Password);
            Obj.Query = db.DbQuery('Host', Args.Host, 'Port', Args.Port, 'UserName', 'postgres', 'Password', Args.Password, 'DatabaseName', Args.DatabaseName);
            
            % Query database version, to verify that we have a connection
            pgver = Obj.Query.getDbVersion();
            Obj.msgLog(LogLevel.Info, 'Connected, Postgres version: %s', pgver);
            assert(contains(pgver, 'PostgreSQL'));            
        end
        
    end

    methods
        
        function Result = createTables(Obj)
            % Create or update definitions of LAST database tables
            % Input :  - LastDb object
            %          * Pairs of ...,key,val,...
            %            The following keys are available:
            % Output  : True on success
            % Author  : Chen Tishler (02/2023)
            % Example : createTables()

            Obj.createTable_raw_images();
            Obj.createTable_proc_images();
            Obj.createTable_coadd_images();
            Obj.createTable_src_catalog();
           
            Result = true;
        end

        function Result = createTable_raw_images(Obj)
            % Create or update definitions of LAST database tables
            % Input :  - LastDb object
            %          * Pairs of ...,key,val,...
            %            The following keys are available:
            % Output  : True on success
            % Author  : Chen Tishler (02/2023)
            % Example : 
            arguments
                Obj
            end

            % Create table
            Q = Obj.Query;
            TN = Obj.TnRawImages;
            Q.createTable('TableName', TN, 'AutoPk', 'pk', 'Drop', false);
            Result = Obj.addCommonImageColumns(Q, TN);
        end


        function Result = createTable_proc_images(Obj)
            % Create or update definitions of LAST database tables
            % Input :  - LastDb object
            %          * Pairs of ...,key,val,...
            %            The following keys are available:
            % Output  : True on success
            % Author  : Chen Tishler (02/2023)
            % Example : 
            arguments
                Obj
            end

            % Create table
            Q = Obj.Query;
            TN = Obj.TnProcImages;
            Q.createTable('TableName', TN, 'AutoPk', 'pk', 'Drop', false);
            Result = Obj.addCommonImageColumns(Q, TN);
        end

        
        function Result = createTable_coadd_images(Obj)
            % Create or update definitions of LAST database tables
            % Input :  - LastDb object
            %          * Pairs of ...,key,val,...
            %            The following keys are available:
            % Output  : True on success
            % Author  : Chen Tishler (02/2023)
            % Example : 
            arguments
                Obj
            end

            % Create table
            Q = Obj.Query;
            TN = Obj.TnCoaddImages;
            Q.createTable('TableName', TN, 'AutoPk', 'pk', 'Drop', false);
            Result = Obj.addCommonImageColumns(Q, TN);
        end

         function Result = createTable_src_catalog(Obj)
            % Create or update definitions of LAST database tables
            % Input :  - LastDb object
            %          * Pairs of ...,key,val,...
            %            The following keys are available:
            % Output  : True on success
            % Author  : Chen Tishler (02/2023)
            % Example : 
            arguments
                Obj
            end

            % Create table
            Q = Obj.Query;
            TN = Obj.TnSrcCatalog;
            Q.createTable('TableName', TN, 'AutoPk', 'pk', 'Drop', false);
            Result = Obj.addCommonCatalogColumns(Q, TN);
         end

        
        function Result = addCommonImageColumns(Obj, Q, TN)
            % Add/update common image columns to table
            % Input :  - LastDb object
            %          - Q - DbQuery object (should be Obj.Query)
            %          - TN - Table name
            %          * Pairs of ...,key,val,...
            %            The following keys are available:
            % Output  : True on success
            % Author  : Chen Tishler (02/2023)
            % Example : createTables()
            arguments
                Obj                 %
                Q                   %
                TN                  %
            end

            Obj.msgLog(LogLevel.Info, 'addCommonImageColumns started');

            % Columns with index
            Q.addColumn(TN, 'filename', 'varchar(256)', '', 'index', true);
            Q.addColumn(TN, 'xxhash',   'varchar(80)', '', 'index', true);
            Q.addColumn(TN, 'ra',       'double', 'default 0', 'index', true);
            Q.addColumn(TN, 'dec',      'double', 'default 0', 'index', true);
            Q.addColumn(TN, 'jd',       'double', 'default 0', 'index', true);
            Q.addColumn(TN, 'mount',    'smallint', 'default 0', 'index', true);
            Q.addColumn(TN, 'camnum',   'smallint', 'default 0', 'index', true);
            Q.addColumn(TN, 'imtype',   'varchar(80)', '', 'index', true);

            % Columns without index
            Q.addColumn(TN, 'bitpix',   'smallint', 'default 0');
            Q.addColumn(TN, 'naxis1',   'smallint', 'default 0');
            Q.addColumn(TN, 'naxis2',   'smallint', 'default 0');
            Q.addColumn(TN, 'object',   'varchar', "default ''");
            Q.addColumn(TN, 'expmode',  'varchar(80)', "default ''");
            Q.addColumn(TN, 'counter',  'integer', 'default 0');
            Q.addColumn(TN, 'exptime',  'single', 'default 0');
            Q.addColumn(TN, 'gain',     'single', 'default 0');
            Q.addColumn(TN, 'readnoi',  'single', 'default 0');
            Q.addColumn(TN, 'darkcur',  'single', 'default 0');
            Q.addColumn(TN, 'saturval', 'single', 'default 0');
            Q.addColumn(TN, 'nonlin',   'single', 'default 0');
            Q.addColumn(TN, 'binx',     'smallint', 'default 0');
            Q.addColumn(TN, 'biny',     'smallint', 'default 0');
            Q.addColumn(TN, 'camname',  'varchar(80)', "default ''");
            Q.addColumn(TN, 'camtemp',  'single', 'default 0');
            Q.addColumn(TN, 'camcool',  'single', 'default 0');
            Q.addColumn(TN, 'cammode',  'smallint', 'default 0');
            Q.addColumn(TN, 'camgain',  'smallint', 'default 0');
            Q.addColumn(TN, 'camoffs',  'smallint', 'default 0');
            Q.addColumn(TN, 'projname', 'varchar(256)', "default ''");
            Q.addColumn(TN, 'obslon',   'single', 'default 0');
            Q.addColumn(TN, 'obslat',   'single', 'default 0');
            Q.addColumn(TN, 'obsalt',   'single', 'default 0');
            Q.addColumn(TN, 'lst',      'single', 'default 0');
            Q.addColumn(TN, 'date_obs', 'varchar(80)', "default ''");

            %
            Q.addColumn(TN, 'm_ra',     'double', 'default 0');
            Q.addColumn(TN, 'm_dec',    'double', 'default 0');
            Q.addColumn(TN, 'm_ha',     'double', 'default 0');
            Q.addColumn(TN, 'm_jra',    'double', 'default 0');
            Q.addColumn(TN, 'm_jdec',   'double', 'default 0');
            Q.addColumn(TN, 'm_jha',    'double', 'default 0');
            Q.addColumn(TN, 'ha',       'double', 'default 0');

            %
            Q.addColumn(TN, 'equinox',  'single', 'default 0');
            Q.addColumn(TN, 'm_az',     'single', 'default 0');
            Q.addColumn(TN, 'm_alt',    'single', 'default 0');
            Q.addColumn(TN, 'az',       'single', 'default 0');
            Q.addColumn(TN, 'alt',      'single', 'default 0');
            Q.addColumn(TN, 'airmass',  'single', 'default 0');
            Q.addColumn(TN, 'trk_ra',   'single', 'default 0');
            Q.addColumn(TN, 'trk_dec',  'single', 'default 0');
            Q.addColumn(TN, 'mnttemp',  'single', 'default 0');
            Q.addColumn(TN, 'focus',    'single', 'default 0');
            Q.addColumn(TN, 'prvfocus', 'single', 'default 0');
            
            % Additional
            Q.addColumn(TN, 'procstat', 'varchar(256)', "default ''", 'Comment', 'Additional user data');
            
            % added by @kra:           
            if strcmp(TN, Obj.TnProcImages)                
                Q.addColumn(TN, 'fieldid',      'varchar(80)', "default ''");
                Q.addColumn(TN, 'timezone',     'single', 'default 0');
                Q.addColumn(TN, 'ccdid',        'single', 'default 0');
                Q.addColumn(TN, 'cropid',       'single', 'default 0');
                Q.addColumn(TN, 'level',        'varchar(80)', "default ''");
                Q.addColumn(TN, 'version',      'varchar(80)', "default ''");
                Q.addColumn(TN, 'subdir',       'varchar(80)', "default ''");
                Q.addColumn(TN, 'overscan',     'varchar(80)', "default ''");
                Q.addColumn(TN, 'origgain',     'single', 'default 0');
                Q.addColumn(TN, 'ccdsec',       'varchar(80)', "default ''");
                Q.addColumn(TN, 'origsec',      'varchar(80)', "default ''");
                Q.addColumn(TN, 'origusec',     'varchar(80)', "default ''");
                Q.addColumn(TN, 'uniqsec',      'varchar(80)', "default ''");
                Q.addColumn(TN, 'meanbck',      'double', 'default 0');
                Q.addColumn(TN, 'medbck',       'double', 'default 0');
                Q.addColumn(TN, 'stdbck',       'double', 'default 0');
                Q.addColumn(TN, 'meanvar',      'double', 'default 0');
                Q.addColumn(TN, 'medvar',       'double', 'default 0');
                Q.addColumn(TN, 'ast_nsrc',     'single', 'default 0');
                Q.addColumn(TN, 'ast_arms',     'double', 'default 0');
                Q.addColumn(TN, 'ast_errm',     'double', 'default 0');
                Q.addColumn(TN, 'wcsaxes',      'smallint', 'default 0');
                Q.addColumn(TN, 'radesys',      'varchar(80)', "default ''");
                Q.addColumn(TN, 'lonpole',      'single', 'default 0');
                Q.addColumn(TN, 'latpole',      'single', 'default 0');
                Q.addColumn(TN, 'ctype1',       'varchar(80)', "default ''");
                Q.addColumn(TN, 'ctype2',       'varchar(80)', "default ''");
                Q.addColumn(TN, 'cunit1',       'varchar(80)', "default ''");
                Q.addColumn(TN, 'cunit2',       'varchar(80)', "default ''");
                Q.addColumn(TN, 'crpix1',       'double', 'default 0');
                Q.addColumn(TN, 'crpix2',       'double', 'default 0');
                Q.addColumn(TN, 'crval1',       'double', 'default 0');
                Q.addColumn(TN, 'crval2',       'double', 'default 0');
                Q.addColumn(TN, 'cd1_1',        'double', 'default 0');
                Q.addColumn(TN, 'cd1_2',        'double', 'default 0');
                Q.addColumn(TN, 'cd2_1',        'double', 'default 0');
                Q.addColumn(TN, 'cd2_2',        'double', 'default 0');
                Q.addColumn(TN, 'ra1',          'double', 'default 0');
                Q.addColumn(TN, 'ra2',          'double', 'default 0');
                Q.addColumn(TN, 'ra3',          'double', 'default 0');
                Q.addColumn(TN, 'ra4',          'double', 'default 0');
                Q.addColumn(TN, 'dec1',         'double', 'default 0');
                Q.addColumn(TN, 'dec2',         'double', 'default 0');
                Q.addColumn(TN, 'dec3',         'double', 'default 0');
                Q.addColumn(TN, 'dec4',         'double', 'default 0');
                Q.addColumn(TN, 'rau1',         'double', 'default 0');
                Q.addColumn(TN, 'rau2',         'double', 'default 0');
                Q.addColumn(TN, 'rau3',         'double', 'default 0');
                Q.addColumn(TN, 'rau4',         'double', 'default 0');
                Q.addColumn(TN, 'decu1',        'double', 'default 0');
                Q.addColumn(TN, 'decu2',        'double', 'default 0');
                Q.addColumn(TN, 'decu3',        'double', 'default 0');
                Q.addColumn(TN, 'decu4',        'double', 'default 0');
                Q.addColumn(TN, 'ph_zp',        'double', 'default 0');
                Q.addColumn(TN, 'ph_col1',      'double', 'default 0');
                Q.addColumn(TN, 'ph_medc',      'double', 'default 0');
                Q.addColumn(TN, 'ph_rms',       'double', 'default 0');
                Q.addColumn(TN, 'ph_nsrc',      'single', 'default 0');
                Q.addColumn(TN, 'ph_magsy',     'varchar(80)', "default ''");
                Q.addColumn(TN, 'linmag',       'double', 'default 0');
                Q.addColumn(TN, 'backmag',      'double', 'default 0');
                Q.addColumn(TN, 'fwhm',         'double', 'default 0');
                Q.addColumn(TN, 'med_a',        'double', 'default 0');
                Q.addColumn(TN, 'med_b',        'double', 'default 0');
                Q.addColumn(TN, 'med_th',       'double', 'default 0');                                
            end
            
            if strcmp(TN, Obj.TnCoaddImages)
                Q.addColumn(TN, 'ncoadd',       'single', 'default 0');
                Q.addColumn(TN, 'coaddop',      'varchar(80)', "default ''");
                Q.addColumn(TN, 'avncoadd',     'single', 'default 0');
                Q.addColumn(TN, 'mincoadd',     'smallint', 'default 0');
                Q.addColumn(TN, 'midjd',        'double', 'default 0');
                Q.addColumn(TN, 'minjd',        'double', 'default 0');
                Q.addColumn(TN, 'maxjd',        'double', 'default 0');
                Q.addColumn(TN, 'sublevel',     'varchar(80)', "default ''");
                Q.addColumn(TN, 'gm_ratex',     'double', 'default 0');
                Q.addColumn(TN, 'gm_stdx',      'double', 'default 0');
                Q.addColumn(TN, 'gm_ratey',     'double', 'default 0');
                Q.addColumn(TN, 'gm_stdy',      'double', 'default 0');                
            end

            Obj.msgLog(LogLevel.Info, 'addCommonImageColumns done');
            Result = true;
        end


        function Result = addCommonCatalogColumns(Obj, Q, TN)
            % Add/update common image columns to table
            % Input :  - LastDb object
            %          - Q - DbQuery object (should be Obj.Query)
            %          - TN - Table name
            %          * Pairs of ...,key,val,...
            %            The following keys are available:
            % Output  : True on success
            % Author  : Chen Tishler (02/2023)
            % Example : 
            arguments
                Obj                 %
                Q                   %
                TN                  %
            end

            Obj.msgLog(LogLevel.Info, 'addCommonImageColumns started');

            % Columns WITH index
            Q.addColumn(TN, 'filename', 'varchar(256)', '', 'index', true);
            Q.addColumn(TN, 'xxhash',   'varchar(80)', '', 'index', true);
%             Q.addColumn(TN, 'cattype',   'varchar(80)', '', 'index', true);

            % Columns WITHOUT index
            Q.addColumn(TN, 'xpeak',        'smallint', 'default 0');
            Q.addColumn(TN, 'ypeak',        'smallint', 'default 0');
            Q.addColumn(TN, 'x1',           'single', 'default 0');
            Q.addColumn(TN, 'y1',           'single', 'default 0');
            Q.addColumn(TN, 'x2',           'single', 'default 0');
            Q.addColumn(TN, 'y2',           'single', 'default 0');
            Q.addColumn(TN, 'xy',           'single', 'default 0');
            
            Q.addColumn(TN, 'sn_1',         'single', 'default 0');
            Q.addColumn(TN, 'sn_2',         'single', 'default 0');
            Q.addColumn(TN, 'sn_3',         'single', 'default 0');
            Q.addColumn(TN, 'sn_4',         'single', 'default 0');
            Q.addColumn(TN, 'sn_5',         'single', 'default 0');
            Q.addColumn(TN, 'back_im',      'single', 'default 0');
            Q.addColumn(TN, 'var_im',       'single', 'default 0');
            Q.addColumn(TN, 'back_annulus', 'single', 'default 0');
            Q.addColumn(TN, 'std_annulus',  'single', 'default 0');
            Q.addColumn(TN, 'flux_aper1',   'double', 'default 0');
            Q.addColumn(TN, 'flux_aper2',   'double', 'default 0');
            Q.addColumn(TN, 'flux_aper3',   'double', 'default 0');
            Q.addColumn(TN, 'fluxerr_aper1','double', 'default 0');
            Q.addColumn(TN, 'fluxerr_aper2','double', 'default 0');
            Q.addColumn(TN, 'fluxerr_aper3','double', 'default 0');
            Q.addColumn(TN, 'mag_aper1',    'double', 'default 0');
            Q.addColumn(TN, 'mag_aper2',    'double', 'default 0');
            Q.addColumn(TN, 'mag_aper3',    'double', 'default 0');
            Q.addColumn(TN, 'magerr_aper1', 'double', 'default 0');
            Q.addColumn(TN, 'magerr_aper2', 'double', 'default 0');
            Q.addColumn(TN, 'magerr_aper3', 'double', 'default 0');
            Q.addColumn(TN, 'flux_conv_1',  'double', 'default 0');
            Q.addColumn(TN, 'flux_conv_2',  'double', 'default 0');
            Q.addColumn(TN, 'flux_conv_3',  'double', 'default 0');
            Q.addColumn(TN, 'flux_conv_4',  'double', 'default 0');
            Q.addColumn(TN, 'flux_conv_5',  'double', 'default 0');
            Q.addColumn(TN, 'mag_conv_1',   'double', 'default 0');
            Q.addColumn(TN, 'mag_conv_2',   'double', 'default 0');
            Q.addColumn(TN, 'mag_conv_3',   'double', 'default 0');
            Q.addColumn(TN, 'mag_conv_4',   'double', 'default 0');
            Q.addColumn(TN, 'mag_conv_5',   'double', 'default 0');
            Q.addColumn(TN, 'magerr_conv_1','double', 'default 0');
            Q.addColumn(TN, 'magerr_conv_2','double', 'default 0');
            Q.addColumn(TN, 'magerr_conv_3','double', 'default 0');
            Q.addColumn(TN, 'magerr_conv_4','double', 'default 0');
            Q.addColumn(TN, 'magerr_conv_5','double', 'default 0');
            Q.addColumn(TN, 'flags',        'smallint', 'default 0');
            Q.addColumn(TN, 'x',            'single', 'default 0');
            Q.addColumn(TN, 'y',            'single', 'default 0');
            Q.addColumn(TN, 'flux_psf',     'double', 'default 0');
            Q.addColumn(TN, 'mag_psf',      'double', 'default 0');
            Q.addColumn(TN, 'psf_chi2dof',  'single', 'default 0');
            Q.addColumn(TN, 'sn',           'double', 'default 0');
            Q.addColumn(TN, 'ra',           'double', 'default 0');
            Q.addColumn(TN, 'dec',          'double', 'default 0');
            Q.addColumn(TN, 'mergedcatmask','integer', 'default 0');
            Q.addColumn(TN, 'nobs',         'smallint', 'default 0');
                        
            % Additional
            Q.addColumn(TN, 'procstat', 'varchar(256)', "default ''", 'Comment', 'Additional user data');             
                
            Obj.msgLog(LogLevel.Info, 'addCommonCatalogColumns done');
            Result = true;
        end
        
    end

    
    methods

        function Result = addRawImage(Obj, FileName, AH, Args)
            % Insert RAW image header columns to raw_images table
            % Input :  - LastDb object
            %          - FileName
            %          - AstroHeader
            %          - Optionally additional columns in struct
            %          * Pairs of ...,key,val,...
            %            The following keys are available:
            % Output  : Pk of inserted row on success, [] on failure
            % Author  : Chen Tishler (02/2023)
            % Example : createTables()
            arguments
                Obj                 %
                FileName            % Image file name
                AH                  % AstroHeader
                Args.AddCols = []   % struct
                Args.xxhash = []    % Optional
                Args.Select = false %
                Args.Force  = false % whether to insert a record with the same hash sum
            end
                           
            Result = Obj.addImage(Obj.TnRawImages, FileName, AH, 'AddCols', Args.AddCols, 'xxhash', Args.xxhash, 'Select', Args.Select,'Force',Args.Force);
        end
        
        
        function Result = addProcImage(Obj, FileName, AH, Args)
            % Insert PROC image header columns to proc_images table
            % Input :  - LastDb object
            %          - FileName
            %          - AstroHeader
            %          - Optionally additional columns in struct
            %          * Pairs of ...,key,val,...
            %            The following keys are available:
            % Output  : True on success
            % Author  : Chen Tishler (02/2023)
            % Example : 
            arguments
                Obj                 %
                FileName            % Image file name
                AH                  % AstroHeader
                Args.AddCols = []   % struct
                Args.xxhash = []    % Optional
                Args.Select = false %
                Args.Force  = false % whether to insert a record with the same hash sum
            end

            Result = Obj.addImage(Obj.TnProcImages, FileName, AH, 'AddCols', Args.AddCols, 'xxhash', Args.xxhash, 'Select', Args.Select,'Force',Args.Force);
        end
        
         
        function Result = addCoaddImage(Obj, FileName, AH, Args)
            % Insert COADD image header columns to coadd_images table
            % Input :  - LastDb object
            %          - FileName
            %          - AstroHeader
            %          - Optionally additional columns in struct
            %          * Pairs of ...,key,val,...
            %            The following keys are available:
            % Output  : True on success
            % Author  : Chen Tishler (02/2023)
            % Example : 
            arguments
                Obj                 %
                FileName            % Image file name
                AH                  % AstroHeader
                Args.AddCols = []   % struct
                Args.xxhash = []    % Optional
                Args.Select = false %
                Args.Force  = false % whether to insert a record with the same hash sum
            end

            Result = Obj.addImage(Obj.TnCoaddImages, FileName, AH, 'AddCols', Args.AddCols, 'xxhash', Args.xxhash, 'Select', Args.Select,'Force',Args.Force);
        end
                
        
        function Result = addSrcCatalog(Obj, FileName, AC, Args)
            % Insert source cataloge records to src_catalog table
            % Input :  - LastDb object
            %          - FileName
            %          - AstroCatalog
            %          - Optionally additional columns in struct
            %          * Pairs of ...,key,val,...
            %            The following keys are available:
            % Output  : True on success
            % Author  : Chen Tishler (02/2023)
            % Example : 
            arguments
                Obj                         %
                FileName                    % Catalog file name
                AC                          % AstroCatalog
                Args.AddCols = []           % struct
                Args.Hash logical  = false  % 
                Args.Select = false         %
            end

            Result = Obj.addSrcCat(Obj.TnSrcCatalog, FileName, AC, 'AddCols', Args.AddCols, 'Hash', Args.Hash, 'Select', Args.Select);
        end
                
        
        function Result = addImage(Obj, TableName, FileName, AH, Args)
            % Insert AstroHeader to specified table.
            % Input :  - LastDb object
            %          - TableName
            %          - FileName
            %          - AstroHeader
            %          - struct - Optionally additional columns. MUST BE lowercase!
            %          * Pairs of ...,key,val,...
            %            The following keys are available:
            % Output  : Pk of inserted row on success, [] on failure
            % Author  : Chen Tishler (02/2023)
            % Example : addImage(
            arguments
                Obj                 %
                TableName           % Table name to insert to
                FileName            % Image FITS file name
                AH                  % AstroHeader to insert 
                Args.AddCols = []   % struct - optional additional columns (i.e. AddCols.ColName = ColValue, etc.)
                Args.xxhash = []    % When specified, insert also column 'xxhash' with this value
                Args.Select = false % When true and Xxhash is specified, first check if image already exists
                Args.Force  = false % whether to insert a record with the same hash sum
            end

            Q = Obj.Query;

            % Xxhash is speicified
            if ~isempty(Args.xxhash)               
                Args.Select = true;
                
                % When Select is true and Force is false, first check if row already exists
                if Args.Select && ~Args.Force 
                    DataSet = Obj.Query.select('*', 'TableName', TableName, 'Where', sprintf('xxhash = ''%s''', Args.xxhash));
                    if numel(DataSet.Data) > 0
                        Result = -DataSet.Data(1).pk;
                        return;
                    end
                end
                
                % Insert it to table
                if isempty(Args.AddCols)
                    Args.AddCols = struct;
                end
                Args.AddCols.xxhash = Args.xxhash;
            end
                        
            % Add FileName to header
            AH.insertKey({'filename', FileName, 'Image file name'}, 'end');
            
            % Check for old-type AH values and correct them:
            
            if AH.isKeyVal('AIRMASS','')
                AH.replaceVal('AIRMASS',0);
            end
            
            if AH.isKeyVal('PRVFOCUS','')
                AH.replaceVal('PRVFOCUS',0);
            end
            
            if AH.isKeyVal('FOCUS','')
                AH.replaceVal('FOCUS',0);
            end
            
            % Add additional columns from struct to AstroHeader
            if ~isempty(Args.AddCols)
                Fields = fieldnames(Args.AddCols);
                for i=1:numel(Fields)
                    Field = Fields{i};
                    Value = Args.AddCols.(Field);
                    Field = lower(Field);
                    AH.insertKey({Field, Value, ''}, 'end');
                end
            end
            
            % Insert AstroHeader to table
            Pk = Q.insert(AH, 'TableName', TableName, 'ColumnsOnly', true, 'Returning', 'pk');
            Result = Pk;
        end
        
        
        function Result = addSrcCat(Obj, TableName, FileName, AC, Args)
                % Insert AstroHeader to specified table.
                % Input :  - LastDb object
                %          - TableName
                %          - FileName
                %          - AstroHeader
                %          - struct - Optionally additional columns. MUST BE lowercase!
                %          * Pairs of ...,key,val,...
                %            The following keys are available:
                % Output  : Pk of inserted row on success, [] on failure
                % Author  : Chen Tishler (02/2023)
                % Example : 
                arguments
                    Obj                         %
                    TableName                   % Table name to insert to
                    FileName                    % Image FITS file name
                    AC                          % AstroCatalog to insert 
                    Args.AddCols = []           % struct - optional additional columns (i.e. AddCols.ColName = ColValue, etc.)
                    Args.Hash logical = true;   % 
                    Args.Select = false         % When true and Hash is specified, first check if image already exists
                end

                Q = Obj.Query;

                % Xxhash is speicified
%                 if ~isempty(Args.xxhash)
%                     Args.Select = true;
% 
%                     % When Select is true, first check if row already exists
%                     if Args.Select
%                         DataSet = Obj.Query.select('*', 'TableName', TableName, 'Where', sprintf('xxhash = ''%s''', Args.xxhash));
%                         if numel(DataSet.Data) > 0
%                             Result = true;
%                             return;
%                         end
%                     end
% 
%                     % Insert it to table
%                     if isempty(Args.AddCols)
%                         Args.AddCols = struct;
%                     end
%                     Args.AddCols.xxhash = Args.xxhash;
%                 end

                %%% NEED to add filename to an AstroCatalog object ? 
                
%                 % Add FileName to header
%                 AH.insertKey({'filename', FileName, 'Image file name'}, 'end');
% 
%                 % Add additional columns from struct to AstroHeader
%                 if ~isempty(Args.AddCols)
%                     Fields = fieldnames(Args.AddCols);
%                     for i=1:numel(Fields)
%                         Field = Fields{i};
%                         Value = Args.AddCols.(Field);
%                         Field = lower(Field);
%                         AH.insertKey({Field, Value, ''}, 'end');
%                     end
%                 end

                % Insert AstroCatalog to the table
                Pk = Q.insert(AC, 'TableName', TableName, 'ColumnsOnly', true, 'Returning', 'pk');
                Result = Pk;
            end

    end

    
    methods (Static)
        function Result = setupSSH(Args)
            % Setup SSH Tunnel. DO NOT USE YET, we need to solve how to send
            % password to the command line.
            % Input :  - LastDb object
            %          - Q - DbQuery object (should be Obj.Query)
            %          - TN - Table name
            %          * Pairs of ...,key,val,...
            %            The following keys are available:
            % Output  : True on success
            % Author  : Chen Tishler (02/2023)
            % Example : 
            % 'ssh -L 63331:localhost:5432 ocs@10.23.1.25 &';
            arguments
                Args.Host = 'localhost'         %
                Args.Port = 63331               % Image file name
                Args.RemoteHost = '10.23.1.25';
                Args.RemotePort = 5432;
                Args.User = 'ocs';
                Args.Password = 'physics';
            end
            
            if tools.os.iswindows()                        
                Cmd = sprintf('ssh -L %d:%s:%d %s@%s', Args.Port, Args.Host, Args.RemotePort, Args.User, Args.RemoteHost);
                io.msgLog(LogLevel.Info, 'Execute and enter password: %s', Cmd);
                Cmd = [];
            else
                if ~isempty(Args.Password)
                    Cmd = sprintf('sshpass -p %s ssh -L %d:%s:%d %s@%s &', Args.Password, Args.Port, Args.Host, Args.RemotePort, Args.User, Args.RemoteHost);             
                else
                    Cmd = sprintf('ssh -L %d:%s:%d %s@%s &', Args.Port, Args.Host, Args.RemotePort, Args.User, Args.RemoteHost);
                    io.msgLog(LogLevel.Info, 'Execute and enter password: %s', Cmd);
                    Cmd = [];
                end
            end

            %
            if ~isempty(Cmd)
                io.msgLog(LogLevel.Info, 'setupSSH: system( %s )', Cmd);
                [Status, Output] = system(Cmd);
                io.msgLog(LogLevel.Info, 'setupSSH: %d', Status);
                io.msgLog(LogLevel.Info, 'setupSSH: %s', Output);
                if Status ~= 0
                    io.msgLog(LogLevel.Error, 'setupSSH: FAILED to execute, make sure that psql is found on your PATH: %s', Cmd);
                end            
            end
        end

    end

    methods
        %==================================================================
        %                     Functions added by @kra
        %==================================================================        
        function [TupleID] = populateImageDB(Obj, Data, Args)
            % Populate a database with metadata (header data) from a list of input images
            % Description: Populate a database with metadata (header data) from a list of input images
            % Input :  - an AstroDb object 
            %          - Data : a cell array containing either 
            %               a) file names of FITS images or b) a name template
            %               b) a vector of AstroImages 
            %               c) a vector of AstroHeaders
            %          * ...,key,val,...
            %          'DBname'        : DB name
            %          'DBtable'       : DB table
            %          'Hash'          : whether to calculate a hashsum of the file and add it to the table
            %          'FileNames'     : an optinal cell array of file names (if
            %          only AstroImages or AstroHeaders are provided)
            %          'ForceInsert'   : if the record is inserted despite the existing copy (checked by the hashsum)
            % Output : scalar success flag (0 -- images successfully added to the DB)         
            % Tested : Matlab R2020b
            % Author : A. Krassilchtchikov (May 2023)
            % Example: LDB = db.AstroDb(); 
<<<<<<< HEAD
            %          LDB.populateImageDB(Imfiles, 'DBname', 'LAST', 'DBtable', 'raw_images', 'Hash', Args.Hash );
=======
            %          TupleIDs = LDB.populateImageDB ( LDB, Imfiles, 'DBname', 'LAST', 'DBtable', 'raw_images', 'Hash', Args.Hash );
>>>>>>> 90966476
            arguments
                Obj
                Data                                % input images (file names or AstroImages) or AstroHeaders
                Args.DBname       = Obj.DnLAST;     % DB name
                Args.DBtable      = Obj.TnRawImages;% DB table
                Args.Hash logical = true;           % whether to calculate a hashsum and add it to the table
                Args.FileNames    = {};             % an optional cell array of file names (for the case the first argument is not a file list)
                Args.ForceInsert logical = false;   % if the record is inserted despite the existing copy (checked by the hashsum)
            end

            % determine the number of input images:
            NImg = numel(Data);
           
            TupleID = zeros(NImg,1);

            % check whether it is possible to get files for the hash sum
            if numel(Args.FileNames) ~= NImg && ( isa(Data(1), 'AstroImage') ||  isa(Data(1), 'AstroHeader') )
                Args.Hash = false;
            end

            % populate the database
            switch Args.DBname
                case Obj.DnLAST
                    for Img = 1:1:NImg
                        if isa( Data(Img), 'AstroImage' )
                            AH = AstroHeader;
                            AH.Data = Data(Img).Header;
                        elseif isa( Data(Img), 'AstroHeader' )
                            AH = Data(Img);
                        else
                            AH = AstroHeader( Data(Img), 1 ); 
                        end
                        
                        if ~ischar(AH.File)
                            AH.File='';
                        end 

                        if Args.Hash
                            Sum_h64 = tools.checksum.xxhash('FileName', char( Data(Img) ) ); 
                        else
                            Sum_h64 = '';
                        end
                        
%                         fprintf('%s\n',AH.File); % DEBUG

                        % populate the DB
                        switch Args.DBtable
                            case Obj.TnRawImages
                                TupleID(Img) = Obj.addRawImage(AH.File, AH, 'xxhash', Sum_h64, 'Force', Args.ForceInsert);

                            case Obj.TnProcImages
                                TupleID(Img) = Obj.addProcImage(AH.File, AH, 'xxhash', Sum_h64, 'Force', Args.ForceInsert);

                            case Obj.TnCoaddImages
                                TupleID(Img) = Obj.addCoaddImage(AH.File, AH, 'xxhash', Sum_h64, 'Force', Args.ForceInsert);

                            otherwise
                                error('The requested table does not exist yet, exiting..');
                        end
                    end

                otherwise
                    error('The requested DB does not exist, exiting..');
            end

            %
            fprintf('%s%d%s\n','Inserted ',numel(TupleID),' tuples');
            cprintf('hyper','The requested DB successfully populated with image metadata.\n');
            
%             Obj.Query.deleteRecord('TableName', 'raw_images', 'Where', 'filename like ''%143%''')          
%             Obj.Query.select('*', 'TableName',lower(Args.DBtable),'Where', 'ra > 179','OutType','Table');
%             Obj.Query.select('pk', 'TableName', lower(Args.DBtable), 'Where', 'filename like ''%LAST%''', 'OutType', 'Table');

        end
        
        
        function [TupleID] = populateCatDB( Obj, Data, Args )
            % Populate a database with data from a list of catalog files or AstroCatalogs
            % Input :  - an AstroDb object 
            %          - Data : a cell array containing either 
            %               a) file names of catalogs or b) a name template
            %               b) a vector of AstroCatalogs 
            %          * ...,key,val,...
            %          'DBname'        : DB name
            %          'DBtable'       : DB table
            %          'Hash'          : whether to calculate a hashsum of the file and add it to the table
            %          'FileNames'     : an optinal cell array of file names (if
            %          only AstroCatalogs are provided)
            % Output : scalar success flag (0 -- catalogs successfully added to the DB)         
            % Tested : Matlab R2020b
            % Author : A. Krassilchtchikov (May 2023)
            % Example: LDB = db.AstroDb(); 
            %          LDB.populateCatDB ( Catfiles, 'DBname', 'LAST', 'DBtable', 'src_catalog', 'Hash', Args.Hash );
            arguments
                Obj
                Data                                 % input catalogs
                Args.DBname       = Obj.DnLAST;      % DB name
                Args.DBtable      = Obj.TnSrcCatalog;% DB table
                Args.Hash logical = true;            % whether to calculate a hashsum of individual records and add it to the table
                Args.FileNames    = {};              % an optional cell array of file names (for the case the first argument is not a file list)
            end

            % determine the number of input catalogs:
            NCat = numel(Data);

            % populate the database
            switch Args.DBname
                case Obj.DnLAST
                    for ICat = 1:1:NCat
                        if isa( Data(ICat), 'AstroCatalog' )
                            AC = Data(ICat);
                            Filename = '';
                        else
                            AC = AstroCatalog( Data(ICat) ); 
                            Filename =  char( Data(ICat) );
                        end
                                                
                        % populate the DB
                        switch lower(Args.DBtable)          
                            case Obj.TnSrcCatalog
                                TupleID = Obj.addSrcCatalog(Filename, AC, 'Hash', Args.Hash);
                            otherwise
                                error('The requested table does not exist yet, exiting..');
                        end
                    end

                otherwise
                    error('The requested DB does not exist, exiting..');
            end

            %
            fprintf('%s%d%s\n','Inserted ',numel(TupleID),' tuples');
            cprintf('hyper','The requested DB successfully populated with catalog data.\n');

        end

        
        function [TupleID] = addImages2DB( Obj, Args )
            % Add images from a directory to a database
            % Description: Add images from a directory to a database
            % Input:   - Self.
            %          * ...,key,val,...
            %          'DataDir'       : the root directory of a tree to search images within
            %          'InputImages'   : the mask of the input image filenames
            %          'DBname'        : DB name
            %          'DBtable'       : DB table
            %          'Hash'          : whether to calculate a hashsum of the file and add it to the table
            % Output : - scalar success flag (0 -- images successfully added to the DB)
            % Tested : Matlab R2020b
            % Author : A. Krassilchtchikov et al. (May 2023)
            % Examples: A = db.AstroDb; 
            %           A.addImages2DB(A,'DataDir','/home/sasha/Raw2/','DBname','LAST','DBtable','raw_images');
            %           A.addImages2DB(A,'DataDir','/home/sasha/Obs2/','InputImages','LAST*sci*proc_Image*.fits','DBtable','proc_images')
            %           A.addImages2DB(A,'DataDir','/home/sasha/Obs2/','InputImages','LAST*sci*coadd_Image*.fits','DBtable','coadd_images')
            arguments
                Obj
                Args.DataDir        =    '/home/sasha/Raw/';                % The directory containing the input images
                Args.InputImages    =    'LAST*sci*raw_Image*.fits';        % The mask of the input image filenames
                Args.DBname         =    Obj.DnLAST;
                Args.DBtable        =    Obj.TnRawImages;
                Args.Hash  logical  =    true;
            end

            % get a list of input files according to the input mask 
            ImageFiles  = dir ( fullfile(Args.DataDir, '**', Args.InputImages) );

            ImNum = numel(ImageFiles);
            Imfiles = repmat({''}, ImNum, 1);
%             Images  = repmat(AstroImage(), ImNum, 1);
%             Headers = repmat(AstroHeader(), ImNum, 1);
% 
            for Img = 1:1:ImNum
                Imfiles{Img} = fullfile(ImageFiles(Img).folder, ImageFiles(Img).name);
%                 Images(Img) = AstroImage(Imfiles(Img));
%                 Headers(Img).Data = Images(Img).Header;
            end

            % call the sub to populate the database (3 variants: files, AI, AH)

            TupleID = Obj.populateImageDB ( Obj, Imfiles, 'DBname', Args.DBname, 'DBtable', Args.DBtable, 'Hash', Args.Hash );
%             TupleID = Obj.populateImageDB ( Obj, Headers, 'DBname', Args.DBname, 'DBtable', Args.DBtable, 'Hash', Args.Hash );
%             TupleID = Obj.populateImageDB ( Obj, Images,  'DBname', Args.DBname, 'DBtable', Args.DBtable, 'Hash', Args.Hash );

%             fprintf('%s%d%s\n','Inserted ',numel(TupleID),' tuples');
        end

        %%%%%%%%%
             
        function testDBlast0
            
            A = db.AstroDb('Host','10.23.1.25','DatabaseName','last_operational', ...
                           'UserName','postgres','Password','postgres','Port',5432);
            
            A.TnRawImages   = 'test_raw_images';
            A.TnProcImages  = 'test_proc_images';
            A.TnCoaddImages = 'test_coadd_images';
            A.TnSrcCatalog  = 'test_src_catalog';
            A.DnLAST        = 'last_operational';
            
%             createTables(A);
            
%             Q = A.Query;
            
%             DataDir='/last01e/data2/archive/LAST.01.01.02/2023/04/28/proc/10/';
            DataDir = '/last01e/data1/archive/LAST.01.01.01/2023/04/';
            
            Table   = 'test_coadd_images';
                        
            drawnow('update'); tic % ~ 6000 files at the speed about 1 file/sec -- too long?
            
            if strcmp(Table,'test_raw_images') 
                RawTuples = A.addImages2DB(A,'DataDir','/last01w/data2/archive/LAST.01.01.04/new', ...
                                             'InputImages','LAST*sci*raw_Image*.fits', ...
                                             'DBname','last_operational', 'DBtable','test_raw_images'); 

            elseif strcmp(Table,'test_proc_images')
                ProcTuples = A.addImages2DB(A,'DataDir',DataDir, ...
                                             'InputImages','LAST*sci_proc_Image*.fits', ...
                                             'DBname','last_operational', 'DBtable','test_proc_images'); 
                                         
            elseif strcmp(Table,'test_coadd_images')
                CoaddTuples = A.addImages2DB(A,'DataDir',DataDir, ...
                                             'InputImages','LAST*sci_coadd_Image*.fits', ...
                                             'DBname','last_operational', 'DBtable','test_coadd_images'); 
            end

            toc
            
%             A.Query.select('*', 'TableName', 'test_coadd_images', 'Where', 'filename like ''%LAST%''', 'OutType', 'Table')
%             A.Query.select('*', 'TableName', 'test_proc_images', 'Where', 'filename like ''%LAST%''', 'OutType', 'Table')
            
        end

        %%%%%%%%%

        function Result = updateByTupleID(Obj, Table, TupleID, Colname, Colval)
            % Update DB table column values for the specified tuple numbers 
            % Input :  - Obj    : the database object
            %          - Table  : the table name
            %          - TupleID: a vector of tuple IDs
            %          - Colname: name of the column to be changed 
            %          - Colval : the new column value
            % Output : - success flag (0 -- images successfully changed the values in the DB)
            % Tested : Matlab R2020b
            % Author : A. Krassilchtchikov (May 2023)
            % Examples: A = db.AstroDb; 
            %           A.updateByTupleID(A,'proc_images',[2:10],'ra',218)
            %           (change 'ra' to 218 in tuples with ids from 2 to 10 in the 'proc_images' table)
            %           A.updateByTupleID(A,'raw_images',Tuples,'procstat','seeing 0.5')
            %           (change 'procstat' to 'seeing 0.5' for tuples listed in the vector Tuples)
            arguments
                Obj
                Table              % DB table name
                TupleID            % a vector of unique tuple ids
                Colname            % name of column to change
                Colval             % column value to insert for the given tuple ids
            end

            if isnumeric(Colval)
                Action = strcat(Colname,' = ',num2str(Colval));
            else
                Action = strcat(Colname,' = ''',Colval,'''');
            end

            for ITup = 1:1:numel(TupleID)
                Cond = strcat('pk =', int2str( TupleID(ITup) ));
                Result = Obj.Query.update(Action, 'TableName', Table, 'Where', Cond);
            end
        end

        %==================================================================        
       
         
    end
    
    
    methods(Static)
        Result = unitTest()
            % LastDb Unit-Test
    end

end<|MERGE_RESOLUTION|>--- conflicted
+++ resolved
@@ -745,11 +745,8 @@
             % Tested : Matlab R2020b
             % Author : A. Krassilchtchikov (May 2023)
             % Example: LDB = db.AstroDb(); 
-<<<<<<< HEAD
             %          LDB.populateImageDB(Imfiles, 'DBname', 'LAST', 'DBtable', 'raw_images', 'Hash', Args.Hash );
-=======
-            %          TupleIDs = LDB.populateImageDB ( LDB, Imfiles, 'DBname', 'LAST', 'DBtable', 'raw_images', 'Hash', Args.Hash );
->>>>>>> 90966476
+            
             arguments
                 Obj
                 Data                                % input images (file names or AstroImages) or AstroHeaders
